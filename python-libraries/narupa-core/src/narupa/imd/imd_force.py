--- conflicted
+++ resolved
@@ -11,11 +11,7 @@
 """
 
 from math import exp
-<<<<<<< HEAD
-from typing import Iterable, Tuple, Optional
-=======
 from typing import Collection, Tuple, Optional, Iterable
->>>>>>> 35a984f2
 
 import numpy as np
 from narupa.imd.particle_interaction import ParticleInteraction
