--- conflicted
+++ resolved
@@ -457,13 +457,8 @@
     def create_selection(
             self,
             name: str,
-<<<<<<< HEAD
             particle_ids: Optional[Iterable[int]] = None,
-    ) -> NarupaImdSelection:
-=======
-            particle_ids: Iterable[int] = None,
     ) -> RenderingSelection:
->>>>>>> 94228853
         """
         Create a particle selection with the given name.
 
