"""
Module providing application level wrappers, orchestrators and managers that can be used to
easily build and deploy Narupa services.
"""
# Copyright (c) Intangible Realities Lab, University Of Bristol. All rights reserved.
# Licensed under the GPL. See License.txt in the project root for license information.
from .client import NarupaImdClient
<<<<<<< HEAD
from .app_server import NarupaApplicationServer
from .frame_app import NarupaFrameApplication
from .imd_app import NarupaImdApplication
=======
from .selection import RenderingSelection
>>>>>>> b899f174
<|MERGE_RESOLUTION|>--- conflicted
+++ resolved
@@ -5,10 +5,7 @@
 # Copyright (c) Intangible Realities Lab, University Of Bristol. All rights reserved.
 # Licensed under the GPL. See License.txt in the project root for license information.
 from .client import NarupaImdClient
-<<<<<<< HEAD
+from .selection import RenderingSelection
 from .app_server import NarupaApplicationServer
 from .frame_app import NarupaFrameApplication
-from .imd_app import NarupaImdApplication
-=======
-from .selection import RenderingSelection
->>>>>>> b899f174
+from .imd_app import NarupaImdApplication