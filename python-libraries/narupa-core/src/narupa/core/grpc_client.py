# Copyright (c) Intangible Realities Lab, University Of Bristol. All rights reserved.
# Licensed under the GPL. See License.txt in the project root for license information.
from concurrent import futures
from typing import Optional, Any, Callable

import grpc
from narupa.core import DEFAULT_CONNECT_ADDRESS


class GrpcClient:
    """
    A base class for GRPC clients that handles service connection and client
    closing.

    :param address: The URL or IP address of the service to connect to.
    :param port: The port on which to connect.
    :param stub: The GRPC service stub class.
    """
<<<<<<< HEAD
    channel: grpc.Channel
    stub: Any
    threads: futures.ThreadPoolExecutor

    def __init__(
            self,
            *,
            address: Optional[str] = None,
            port: int,
            stub: Callable[[grpc.Channel], Any],
    ):
=======

    def __init__(self, *, address: Optional[str] = None, port: int):
>>>>>>> 105f36fa
        address = address or DEFAULT_CONNECT_ADDRESS
        self.channel = grpc.insecure_channel(f"{address}:{port}")
        self.threads = futures.ThreadPoolExecutor(max_workers=10)

    def close(self):
        """
        Close the channel and shutdown all threads.
        """
        self.channel.close()
        self.threads.shutdown(wait=False)

    def __enter__(self):
        return self

    def __exit__(self, exc_type, exc_val, exc_tb):
        self.close()<|MERGE_RESOLUTION|>--- conflicted
+++ resolved
@@ -14,11 +14,8 @@
 
     :param address: The URL or IP address of the service to connect to.
     :param port: The port on which to connect.
-    :param stub: The GRPC service stub class.
     """
-<<<<<<< HEAD
     channel: grpc.Channel
-    stub: Any
     threads: futures.ThreadPoolExecutor
 
     def __init__(
@@ -26,12 +23,7 @@
             *,
             address: Optional[str] = None,
             port: int,
-            stub: Callable[[grpc.Channel], Any],
     ):
-=======
-
-    def __init__(self, *, address: Optional[str] = None, port: int):
->>>>>>> 105f36fa
         address = address or DEFAULT_CONNECT_ADDRESS
         self.channel = grpc.insecure_channel(f"{address}:{port}")
         self.threads = futures.ThreadPoolExecutor(max_workers=10)
