import time
from unittest.mock import Mock

import grpc
import pytest
from narupa.imd.imd_client import ImdClient, delayed_generator
from narupa.imd.imd_server import ImdServer
from narupa.imd.particle_interaction import ParticleInteraction
from narupa.protocol.imd import InteractionEndReply
from narupa.protocol.imd.imd_pb2_grpc import InteractiveMolecularDynamicsStub
from random import Random
import concurrent.futures


@pytest.fixture
def imd_server():
    server = ImdServer()
    yield server
    server.close()


@pytest.fixture
def imd_client():
    client = ImdClient()
    yield client
    client.close()


@pytest.fixture
def stub():
    channel = grpc.insecure_channel("{0}:{1}".format('localhost', 54322))
    stub = InteractiveMolecularDynamicsStub(channel)
    yield stub
    channel.close()


@pytest.fixture
def interaction():
    return ParticleInteraction()


@pytest.fixture
def interactions():
    return [ParticleInteraction()] * 10


def test_server(imd_server):
    assert imd_server is not None


def test_publish_interaction(imd_server, stub, interaction):
    mock = Mock()
    imd_server.service.set_callback(mock.callback)
    reply = stub.PublishInteraction((i.proto for i in [interaction]))
    assert isinstance(reply, InteractionEndReply)
    mock.callback.assert_called_once()


def test_publish_multiple_interactions(imd_server, imd_client):
    mock = Mock()
    imd_server.service.set_callback(mock.callback)
    first_set = [ParticleInteraction()] * 10
    second_set = [ParticleInteraction(interaction_id="2")] * 10
    imd_client.publish_interactions_async(delayed_generator(first_set, delay=0.1))
    result = imd_client.publish_interactions(delayed_generator(second_set, delay=0.15))
    assert result is not None
    assert mock.callback.call_count == len(first_set) + len(second_set)


def test_multiplexing_interactions(imd_server, imd_client):
    """
    The server accepts multiplexing interactions, in which different interactions
    are transmitted over the same stream. While not the typical usage, it is tested.
    """
    mock = Mock()
    imd_server.service.set_callback(mock.callback)
    first_set = [ParticleInteraction()] * 10
    second_set = [ParticleInteraction(interaction_id="2")] * 10
    interleaved = [val for pair in zip(first_set, second_set) for val in pair]
    # TODO use a coroutine awaiting input as the generator to control this without needing sleeps
    imd_client.publish_interactions_async(delayed_generator(interleaved, delay=0.01))
    time.sleep(0.04)
    assert len(imd_server.service.active_interactions) == 2
    time.sleep(0.4)
    assert mock.callback.call_count == len(first_set) + len(second_set)


def test_clear_interactions(imd_server, imd_client, interactions):
    """
    Tests that after interacting the set of interactions are cleared
    """
    mock = Mock()
    imd_server.service.set_callback(mock.callback)
    imd_client.publish_interactions_async(delayed_generator(interactions, delay=0.01))
    time.sleep(0.04)
    assert len(imd_server.service.active_interactions) == 1
    time.sleep(0.3)
    assert len(imd_server.service.active_interactions) == 0


def test_repeat_interactions(imd_server, imd_client, interactions):
    mock = Mock()
    imd_server.service.set_callback(mock.callback)
    imd_client.publish_interactions(delayed_generator(interactions, delay=0.01))
    assert mock.callback.call_count == len(interactions)
    imd_client.publish_interactions(delayed_generator(interactions, delay=0.01))
    assert mock.callback.call_count == 2 * len(interactions)


def test_publish_identical_interactions(imd_server, imd_client, interactions):
    """
    Tests that publishing identical interactions at the same time throws a gRPC exception.
    """
    mock = Mock()
    imd_server.service.set_callback(mock.callback)
    imd_client.publish_interactions_async(delayed_generator(interactions, delay=0.1))
    with pytest.raises(grpc.RpcError):
        imd_client.publish_interactions(delayed_generator(interactions, delay=0.15))


<<<<<<< HEAD
def test_publish_interactive_interaction(imd_server, imd_client, interactions):
    """
    Tests that we can publish interactions using interactive generator.
    """
    mock = Mock()
    imd_server.service.set_callback(mock.callback)
    guid = imd_client.start_interaction()
    for interaction in interactions:
        imd_client.update_interaction(guid, interaction)
    imd_client.stop_interaction(guid)
    time.sleep(0.05)
    assert mock.callback.call_count == len(interactions)

=======
@pytest.mark.timeout(20)
def test_multithreaded_interactions(imd_server, imd_client):
    """
    Test that starting, stopping and accessing interactions in a multithreaded
    scenario does not throw any exceptions or deadlock.
    If access to the interactions were not thread safe, it would throw an exception.
    """

    number_of_runs = 20
    interactions_per_run = 10
    random = Random()
    mock = Mock()
    imd_server.service.set_callback(mock.callback)

    # runs an interaction on the threadpool.
    def run_interaction(imd_client: ImdClient, interaction_id, num_interactions):
        interactions = [ParticleInteraction(interaction_id=str(interaction_id))] * num_interactions
        delay = random.uniform(0.0001, 0.1)
        return imd_client.publish_interactions_async(delayed_generator(interactions, delay=delay))

    # run lots of interactions that constantly change the interactions dictionary size.
    interaction_tasks = {run_interaction(imd_client, i, interactions_per_run) for i in range(number_of_runs)}
    # TODO - add a long running interaction so there is always some interaction to fetch

    # access the interactions, while other tasks are still running.
    for _ in concurrent.futures.as_completed(interaction_tasks):
        for interaction in imd_server.service.active_interactions:
            # sleep while iterating over the interactions. If access is not threadsafe, this will cause a
            # RuntimeError.
            time.sleep(0.01)
            assert isinstance(interaction, ParticleInteraction)

    # check that the callback has been called the correct number of times
    assert mock.callback.call_count == interactions_per_run * number_of_runs
>>>>>>> 949ba198
<|MERGE_RESOLUTION|>--- conflicted
+++ resolved
@@ -118,7 +118,6 @@
         imd_client.publish_interactions(delayed_generator(interactions, delay=0.15))
 
 
-<<<<<<< HEAD
 def test_publish_interactive_interaction(imd_server, imd_client, interactions):
     """
     Tests that we can publish interactions using interactive generator.
@@ -132,7 +131,7 @@
     time.sleep(0.05)
     assert mock.callback.call_count == len(interactions)
 
-=======
+
 @pytest.mark.timeout(20)
 def test_multithreaded_interactions(imd_server, imd_client):
     """
@@ -166,5 +165,4 @@
             assert isinstance(interaction, ParticleInteraction)
 
     # check that the callback has been called the correct number of times
-    assert mock.callback.call_count == interactions_per_run * number_of_runs
->>>>>>> 949ba198
+    assert mock.callback.call_count == interactions_per_run * number_of_runs