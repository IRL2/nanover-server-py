import narupa.protocol.imd.imd_pb2 as imd_pb2
import numpy as np
import pytest
from narupa.imd.particle_interaction import ParticleInteraction, DEFAULT_MAX_FORCE
from narupa.utilities.protobuf_utilities import dict_to_struct
from hypothesis import strategies as st, given
from .. import *

@pytest.fixture
def interaction():
<<<<<<< HEAD
    return ParticleInteraction()
=======
    return ParticleInteraction(player_id='test player', interaction_id='test interaction')


@pytest.fixture
def interaction_with_properties():
    return ParticleInteraction(
        player_id='test player',
        interaction_id='test interaction',
        arbitrary_property='arbitrary value',
        other_arbitrary_property='other arbitrary value',
    )


def test_player_id():
    interaction = ParticleInteraction(player_id="2", interaction_id='test interaction')
    assert interaction.player_id == "2"


def test_interaction_id():
    interaction = ParticleInteraction(player_id='test player', interaction_id="2")
    assert interaction.interaction_id == "2"
>>>>>>> 908365a0


def test_get_default_position(interaction):
    assert np.allclose(interaction.position, [0, 0, 0])


def test_set_position(interaction):
    interaction.position = [1, 1, 1]
    assert np.allclose(interaction.position, [1, 1, 1])


def test_from_proto():
<<<<<<< HEAD
    interaction_grpc = imd_pb2.ParticleInteraction()
=======
    interaction_grpc = imd_pb2.ParticleInteraction(
        player_id='1',
        interaction_id='0',
        position=(0, 0, 0),
    )
>>>>>>> 908365a0
    interaction = ParticleInteraction.from_proto(interaction_grpc)
    assert interaction.type == "gaussian"
    assert interaction.scale == 1
    assert interaction.mass_weighted is True
    assert interaction.max_force == DEFAULT_MAX_FORCE


def test_from_proto_properties():
    struct = dict_to_struct({
        ParticleInteraction.TYPE_KEY: "harmonic",
        ParticleInteraction.SCALE_KEY: 150,
        ParticleInteraction.RESET_VELOCITIES_KEY: True,
        ParticleInteraction.MAX_FORCE_KEY: 5000,
        ParticleInteraction.MASS_WEIGHTED_KEY: False
    })
    interaction_grpc = imd_pb2.ParticleInteraction(
        player_id='1',
        interaction_id='0',
        position=(0, 0, 0),
        properties=struct,
    )
    interaction = ParticleInteraction.from_proto(interaction_grpc)
    assert interaction.player_id == "1"
    assert interaction.interaction_id == "0"
    assert interaction.type == "harmonic"
    assert interaction.scale == 150
    assert interaction.mass_weighted is False
    assert interaction.max_force == 5000
    assert interaction.reset_velocities is True


def test_set_invalid_position(interaction):
    with pytest.raises(ValueError):
        interaction.position = [0, 0]


def test_get_default_particles(interaction):
    assert len(interaction.particles) == 0


def test_set_particles(interaction):
    interaction.particles = [0, 1, 2, 3, 4]
    assert np.allclose(interaction.particles, [0, 1, 2, 3, 4])


def test_set_particle_unique(interaction):
    interaction.particles = [0, 0, 0, 1, 2, 3, 4]
    assert np.allclose(interaction.particles, [0, 1, 2, 3, 4])


def test_set_property_number(interaction):
    interaction.properties['property'] = 2.0
    assert interaction.properties['property'] == pytest.approx(2.0)


def test_set_property_str(interaction):
    interaction.properties['property'] = 'value'
    assert interaction.properties['property'] == 'value'


def test_set_property_list(interaction):
    interaction.properties['property'] = [5, 4, 3, 2, 1]
    assert np.allclose(interaction.properties['property'], [5, 4, 3, 2, 1])


def test_get_type(interaction):
    assert interaction.type == "gaussian"


def test_set_type(interaction):
    interaction.type = "harmonic"
    assert interaction.type == "harmonic"


def test_get_scale(interaction):
    assert interaction.scale == 1


def test_set_scale(interaction):
    interaction.scale = 2
    assert interaction.scale == 2


def test_get_mass(interaction):
    assert interaction.mass_weighted is True


def test_get_mass_unset():
    proto = imd_pb2.ParticleInteraction()
    proto.position[:] = (0, 0, 0)
    interaction = ParticleInteraction.from_proto(proto)
    assert interaction.mass_weighted is True


def test_set_reset_vels(interaction):
    interaction.reset_velocities = True
    assert interaction.reset_velocities is True


def test_set_mass(interaction):
    interaction.mass_weighted = False
    assert interaction.mass_weighted is False


def test_get_proto(interaction):
    proto = interaction.proto
<<<<<<< HEAD
    assert np.allclose(proto.position, [0, 0, 0])
=======
    assert proto.player_id == interaction.player_id
    assert proto.interaction_id == interaction.interaction_id
    assert np.allclose(proto.position, [0, 0, 0])


def test_get_proto_properties(interaction_with_properties):
    proto = interaction_with_properties.proto
    assert proto.properties['arbitrary_property'] == 'arbitrary value'
    assert proto.properties['other_arbitrary_property'] == 'other arbitrary value'


@st.composite
def interactions(draw):
    position = draw(st.lists(st.floats(allow_infinity=False, max_value=MAX_FLOAT32, width=32), min_size=3, max_size=3))
    particle_ids = draw(st.lists(st.integers(min_value=0, max_value=MAX_INT32)))

    keywords = draw(st.dictionaries(st.text(), EXACT_SINGLE_VALUE_STRATEGY))

    interaction_type = draw(st.one_of(st.none(), st.text(), st.just('gaussian'), st.just('harmonic')))
    if interaction_type is not None:
        keywords['interaction_type'] = interaction_type

    scale = draw(st.one_of(st.none(), st.floats(allow_nan=False, allow_infinity=False)))
    if scale is not None:
        keywords['scale'] = scale

    reset_velocities = draw(st.one_of(st.none(), st.booleans()))
    if reset_velocities is not None:
        keywords['reset_velocities'] = reset_velocities

    mass_weighted = draw(st.one_of(st.none(), st.booleans()))
    if mass_weighted is not None:
        keywords['mass_weighted'] = mass_weighted

    max_force = draw(st.one_of(st.none(), st.floats(allow_nan=False)))
    if max_force is not None:
        keywords['max_force'] = max_force

    player_id = draw(st.text())
    interaction_id = draw(st.text())

    return ParticleInteraction(player_id, interaction_id, position, particle_ids, **keywords)


@given(interactions())
def test_serialize_then_deserialize(interaction):
    proto = interaction.proto
    new_interaction = ParticleInteraction.from_proto(proto)
    assert new_interaction == interaction


def test_repr(interaction_with_properties):
    expectation = (
        "<ParticleInteraction "
        "player_id:test player "
        "interaction_id:test interaction "
        "position:[0. 0. 0.] "
        "particles:[] "
        "reset_velocities:False "
        "scale:1.0 "
        "mass_weighted:True "
        "max_force:20000.0 "
        "type:gaussian "
        "other:{"
            "'arbitrary_property': 'arbitrary value', "
            "'other_arbitrary_property': 'other arbitrary value'"
        "}>"
    )
    assert repr(interaction_with_properties) == expectation
>>>>>>> 908365a0
<|MERGE_RESOLUTION|>--- conflicted
+++ resolved
@@ -8,31 +8,15 @@
 
 @pytest.fixture
 def interaction():
-<<<<<<< HEAD
     return ParticleInteraction()
-=======
-    return ParticleInteraction(player_id='test player', interaction_id='test interaction')
 
 
 @pytest.fixture
 def interaction_with_properties():
     return ParticleInteraction(
-        player_id='test player',
-        interaction_id='test interaction',
         arbitrary_property='arbitrary value',
         other_arbitrary_property='other arbitrary value',
     )
-
-
-def test_player_id():
-    interaction = ParticleInteraction(player_id="2", interaction_id='test interaction')
-    assert interaction.player_id == "2"
-
-
-def test_interaction_id():
-    interaction = ParticleInteraction(player_id='test player', interaction_id="2")
-    assert interaction.interaction_id == "2"
->>>>>>> 908365a0
 
 
 def test_get_default_position(interaction):
@@ -45,15 +29,9 @@
 
 
 def test_from_proto():
-<<<<<<< HEAD
-    interaction_grpc = imd_pb2.ParticleInteraction()
-=======
     interaction_grpc = imd_pb2.ParticleInteraction(
-        player_id='1',
-        interaction_id='0',
         position=(0, 0, 0),
     )
->>>>>>> 908365a0
     interaction = ParticleInteraction.from_proto(interaction_grpc)
     assert interaction.type == "gaussian"
     assert interaction.scale == 1
@@ -70,14 +48,10 @@
         ParticleInteraction.MASS_WEIGHTED_KEY: False
     })
     interaction_grpc = imd_pb2.ParticleInteraction(
-        player_id='1',
-        interaction_id='0',
         position=(0, 0, 0),
         properties=struct,
     )
     interaction = ParticleInteraction.from_proto(interaction_grpc)
-    assert interaction.player_id == "1"
-    assert interaction.interaction_id == "0"
     assert interaction.type == "harmonic"
     assert interaction.scale == 150
     assert interaction.mass_weighted is False
@@ -160,11 +134,6 @@
 
 def test_get_proto(interaction):
     proto = interaction.proto
-<<<<<<< HEAD
-    assert np.allclose(proto.position, [0, 0, 0])
-=======
-    assert proto.player_id == interaction.player_id
-    assert proto.interaction_id == interaction.interaction_id
     assert np.allclose(proto.position, [0, 0, 0])
 
 
@@ -201,10 +170,7 @@
     if max_force is not None:
         keywords['max_force'] = max_force
 
-    player_id = draw(st.text())
-    interaction_id = draw(st.text())
-
-    return ParticleInteraction(player_id, interaction_id, position, particle_ids, **keywords)
+    return ParticleInteraction(position, particle_ids, **keywords)
 
 
 @given(interactions())
@@ -217,8 +183,6 @@
 def test_repr(interaction_with_properties):
     expectation = (
         "<ParticleInteraction "
-        "player_id:test player "
-        "interaction_id:test interaction "
         "position:[0. 0. 0.] "
         "particles:[] "
         "reset_velocities:False "
@@ -231,5 +195,4 @@
             "'other_arbitrary_property': 'other arbitrary value'"
         "}>"
     )
-    assert repr(interaction_with_properties) == expectation
->>>>>>> 908365a0
+    assert repr(interaction_with_properties) == expectation