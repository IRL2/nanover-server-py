import time

import grpc
import pytest
from google.protobuf.struct_pb2 import Value

from narupa.multiplayer import MultiplayerServer
from .test_frame_server import simple_frame_data, frame_server
from .imd.test_imd_server import imd_server, interaction
from narupa.app.client import NarupaImdClient
import numpy as np

CLIENT_WAIT_TIME = 0.2

TEST_KEY = 'test'
TEST_VALUE = Value(string_value='hi')

@pytest.fixture
<<<<<<< HEAD
def client_server(frame_server, imd_server):
    client = NarupaImdClient(trajectory_port=frame_server.port,
                             imd_port=imd_server.port)
    yield client, frame_server, imd_server
    client.close()
=======
def multiplayer_server():
    server = MultiplayerServer(address='localhost', port=0)
    yield server
    server.close()


@pytest.fixture
def client_server(frame_server, imd_server, multiplayer_server):
    with NarupaClient(trajectory_port=frame_server.port,
                      imd_port=imd_server.port,
                      multiplayer_port=multiplayer_server.port) as client:
        yield client, frame_server, imd_server, multiplayer_server
>>>>>>> 357e23df


def test_receive_frames(client_server, simple_frame_data):
    client, frame_server, imd_server, multiplayer_server = client_server
    time.sleep(CLIENT_WAIT_TIME)
    frame_server.send_frame(0, simple_frame_data)
    time.sleep(CLIENT_WAIT_TIME)
    assert client.latest_frame is not None
    assert client.first_frame is not None
    assert client.latest_frame == client.first_frame
    assert len(client.frames) == 1


def test_receive_multiple_frames(client_server, simple_frame_data):
    client, frame_server, imd_server, multiplayer_server = client_server
    # wait for client to connect.
    time.sleep(CLIENT_WAIT_TIME)
    frame_server.send_frame(0, simple_frame_data)
    frame_server.send_frame(1, simple_frame_data)
    time.sleep(CLIENT_WAIT_TIME)
    assert len(client.frames) == 2


def test_latest_frame_only(frame_server, simple_frame_data):
    """
    Tests that running with the all_frames flag set to false, the client only receives the latest
    frame.
    """
    with NarupaClient(run_imd=False, run_multiplayer=False, all_frames=False,
                      trajectory_port=frame_server.port) as client:
        num_frames = 2
        for i in range(num_frames):
            frame_server.send_frame(0, simple_frame_data)
        time.sleep(CLIENT_WAIT_TIME)
        assert client.latest_frame is not None
        assert client.first_frame is not None
        assert client.latest_frame == client.first_frame
        assert len(client.frames) < num_frames


def test_reconnect_receive(client_server, simple_frame_data):
    client, frame_server, imd_server, multiplayer_server = client_server
    frame_server.send_frame(0, simple_frame_data)
    client.close()
    assert client.latest_frame is None
    client.connect(trajectory_port=frame_server.port, imd_port=imd_server.port)
    time.sleep(CLIENT_WAIT_TIME)
    assert client.latest_frame is not None


def test_close_interaction(client_server, interaction):
    client, frame_server, imd_server, multiplayer_server = client_server
    id = client.start_interaction(interaction)
    time.sleep(CLIENT_WAIT_TIME)
    assert len(imd_server.service.active_interactions) == 1
    client.close()
    time.sleep(CLIENT_WAIT_TIME)
    assert len(imd_server.service.active_interactions) == 0


def test_running_imd(client_server):
    """
    Test that a client attempts to connect to IMD by default.
    """
    client, frame_server, imd_server, multiplayer_server = client_server
    assert client.running_imd


def test_stop_interaction(client_server, interaction):
    """
    tests that stopping an interaction produces the expected results on the server.
    """
    client, frame_server, imd_server, multiplayer_server = client_server
    id = client.start_interaction(interaction)
    time.sleep(CLIENT_WAIT_TIME)
    assert len(imd_server.service.active_interactions) == 1
    client.stop_interaction(id)
    time.sleep(CLIENT_WAIT_TIME)
    assert len(imd_server.service.active_interactions) == 0


def test_start_interaction(client_server, interaction):
    """
    tests that starting an interaction produces expected results on the server.
    """
    client, frame_server, imd_server, multiplayer_server = client_server
    client.start_interaction(interaction)
    time.sleep(CLIENT_WAIT_TIME)
    assert len(imd_server.service.active_interactions) == 1


def test_update_interaction(client_server, interaction):
    """
    tests updating an interaction produces expected results on the server.
    """
    client, frame_server, imd_server, multiplayer_server = client_server
    id = client.start_interaction(interaction)
    interaction.position = [2, 2, 2]
    client.update_interaction(id, interaction)
    time.sleep(CLIENT_WAIT_TIME)
    assert len(imd_server.service.active_interactions) == 1
    assert np.allclose(list(imd_server.service.active_interactions.values())[0].position, (2, 2, 2))


<<<<<<< HEAD
def test_no_imd(frame_server, interaction):
    client = NarupaImdClient(run_imd=False, trajectory_port=frame_server.port)
=======
def test_no_imd(frame_server, multiplayer_server, interaction):
    """
    tests that attempting to start an interaction when not connected raises expected exception.
    """
    client = NarupaClient(run_imd=False, trajectory_port=frame_server.port, multiplayer_port=multiplayer_server.port)
>>>>>>> 357e23df
    with pytest.raises(ValueError):
        client.start_interaction(interaction)
    client.close()


<<<<<<< HEAD
def test_no_imd_update(frame_server, interaction):
    client = NarupaImdClient(run_imd=False, trajectory_port=frame_server.port)
=======
def test_no_imd_update(frame_server, multiplayer_server, interaction):
    """
    tests that attempting to update an interaction when not connected raises expected exception.
    """
    client = NarupaClient(run_imd=False, trajectory_port=frame_server.port, multiplayer_port=multiplayer_server.port)
>>>>>>> 357e23df
    with pytest.raises(ValueError):
        client.update_interaction(0, interaction)
    client.close()


<<<<<<< HEAD
def test_no_imd_stop(frame_server, interaction):
    client = NarupaImdClient(run_imd=False, trajectory_port=frame_server.port)
=======
def test_no_imd_stop(frame_server, multiplayer_server, interaction):
    """
    tests that attempting to stop an interaction when not connected raises expected exception.
    """
    client = NarupaClient(run_imd=False, trajectory_port=frame_server.port, multiplayer_port=multiplayer_server.port)
>>>>>>> 357e23df
    with pytest.raises(ValueError):
        client.stop_interaction(0)
    client.close()



def test_set_multiplayer_value(client_server):
    """
    tests that setting multiplayer value works correctly.
    """
    client, frame_server, imd_server, multiplayer_server = client_server
    client.join_multiplayer("1")

    client.set_shared_value(TEST_KEY, TEST_VALUE)
    time.sleep(CLIENT_WAIT_TIME)
    assert client.latest_multiplayer_values == {TEST_KEY: TEST_VALUE}


def test_set_multiplayer_value_disconnected(frame_server):
    """
    tests that setting multiplayer value when not connected raises expected exception.
    """
    with NarupaClient(run_imd=False, run_multiplayer=False, trajectory_port=frame_server.port) as client:
        with pytest.raises(RuntimeError):
            client.set_shared_value(TEST_KEY, TEST_VALUE)


def test_join_multiplayer_disconnected(frame_server):
    """
    tests that joining multiplayer when not connected raises expected exception.
    """
    with NarupaClient(run_imd=False, run_multiplayer=False, trajectory_port=frame_server.port) as client:
        with pytest.raises(RuntimeError):
            client.join_multiplayer("1")


def test_get_shared_resources_disconnected(frame_server):
    """
    tests that getting shared resources when not connected raises expected exception.
    """
    with NarupaClient(run_imd=False, run_multiplayer=False, trajectory_port=frame_server.port) as client:
        with pytest.raises(RuntimeError):
            _ = client.latest_multiplayer_values<|MERGE_RESOLUTION|>--- conflicted
+++ resolved
@@ -16,13 +16,6 @@
 TEST_VALUE = Value(string_value='hi')
 
 @pytest.fixture
-<<<<<<< HEAD
-def client_server(frame_server, imd_server):
-    client = NarupaImdClient(trajectory_port=frame_server.port,
-                             imd_port=imd_server.port)
-    yield client, frame_server, imd_server
-    client.close()
-=======
 def multiplayer_server():
     server = MultiplayerServer(address='localhost', port=0)
     yield server
@@ -31,11 +24,10 @@
 
 @pytest.fixture
 def client_server(frame_server, imd_server, multiplayer_server):
-    with NarupaClient(trajectory_port=frame_server.port,
+    with NarupaImdClient(trajectory_port=frame_server.port,
                       imd_port=imd_server.port,
                       multiplayer_port=multiplayer_server.port) as client:
         yield client, frame_server, imd_server, multiplayer_server
->>>>>>> 357e23df
 
 
 def test_receive_frames(client_server, simple_frame_data):
@@ -64,7 +56,7 @@
     Tests that running with the all_frames flag set to false, the client only receives the latest
     frame.
     """
-    with NarupaClient(run_imd=False, run_multiplayer=False, all_frames=False,
+    with NarupaImdClient(run_imd=False, run_multiplayer=False, all_frames=False,
                       trajectory_port=frame_server.port) as client:
         num_frames = 2
         for i in range(num_frames):
@@ -140,46 +132,31 @@
     assert np.allclose(list(imd_server.service.active_interactions.values())[0].position, (2, 2, 2))
 
 
-<<<<<<< HEAD
-def test_no_imd(frame_server, interaction):
-    client = NarupaImdClient(run_imd=False, trajectory_port=frame_server.port)
-=======
 def test_no_imd(frame_server, multiplayer_server, interaction):
     """
     tests that attempting to start an interaction when not connected raises expected exception.
     """
-    client = NarupaClient(run_imd=False, trajectory_port=frame_server.port, multiplayer_port=multiplayer_server.port)
->>>>>>> 357e23df
+    client = NarupaImdClient(run_imd=False, trajectory_port=frame_server.port, multiplayer_port=multiplayer_server.port)
     with pytest.raises(ValueError):
         client.start_interaction(interaction)
     client.close()
 
 
-<<<<<<< HEAD
-def test_no_imd_update(frame_server, interaction):
-    client = NarupaImdClient(run_imd=False, trajectory_port=frame_server.port)
-=======
 def test_no_imd_update(frame_server, multiplayer_server, interaction):
     """
     tests that attempting to update an interaction when not connected raises expected exception.
     """
-    client = NarupaClient(run_imd=False, trajectory_port=frame_server.port, multiplayer_port=multiplayer_server.port)
->>>>>>> 357e23df
+    client = NarupaImdClient(run_imd=False, trajectory_port=frame_server.port, multiplayer_port=multiplayer_server.port)
     with pytest.raises(ValueError):
         client.update_interaction(0, interaction)
     client.close()
 
 
-<<<<<<< HEAD
-def test_no_imd_stop(frame_server, interaction):
-    client = NarupaImdClient(run_imd=False, trajectory_port=frame_server.port)
-=======
 def test_no_imd_stop(frame_server, multiplayer_server, interaction):
     """
     tests that attempting to stop an interaction when not connected raises expected exception.
     """
-    client = NarupaClient(run_imd=False, trajectory_port=frame_server.port, multiplayer_port=multiplayer_server.port)
->>>>>>> 357e23df
+    client = NarupaImdClient(run_imd=False, trajectory_port=frame_server.port, multiplayer_port=multiplayer_server.port)
     with pytest.raises(ValueError):
         client.stop_interaction(0)
     client.close()
@@ -202,7 +179,7 @@
     """
     tests that setting multiplayer value when not connected raises expected exception.
     """
-    with NarupaClient(run_imd=False, run_multiplayer=False, trajectory_port=frame_server.port) as client:
+    with NarupaImdClient(run_imd=False, run_multiplayer=False, trajectory_port=frame_server.port) as client:
         with pytest.raises(RuntimeError):
             client.set_shared_value(TEST_KEY, TEST_VALUE)
 
@@ -211,7 +188,7 @@
     """
     tests that joining multiplayer when not connected raises expected exception.
     """
-    with NarupaClient(run_imd=False, run_multiplayer=False, trajectory_port=frame_server.port) as client:
+    with NarupaImdClient(run_imd=False, run_multiplayer=False, trajectory_port=frame_server.port) as client:
         with pytest.raises(RuntimeError):
             client.join_multiplayer("1")
 
@@ -220,6 +197,6 @@
     """
     tests that getting shared resources when not connected raises expected exception.
     """
-    with NarupaClient(run_imd=False, run_multiplayer=False, trajectory_port=frame_server.port) as client:
+    with NarupaImdClient(run_imd=False, run_multiplayer=False, trajectory_port=frame_server.port) as client:
         with pytest.raises(RuntimeError):
             _ = client.latest_multiplayer_values