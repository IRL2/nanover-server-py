# Copyright (c) Intangible Realities Lab, University Of Bristol. All rights reserved.
# Licensed under the GPL. See License.txt in the project root for license information.
import time

import pytest
import numpy as np
from ase.calculators.lj import LennardJones
from narupa.ase import converter
from narupa.core.timing import delayed_generator
from narupa.ase.imd_calculator import ImdCalculator, get_periodic_box_lengths
from narupa.imd import ImdClient
from narupa.imd.particle_interaction import ParticleInteraction
<<<<<<< HEAD
from util import co_atoms

@pytest.fixture
def imd_client():
    with ImdClient.insecure_channel(
            address='localhost', port=54322) as client:
        yield client

=======
from util import co_atoms, imd_server
>>>>>>> 304a0a88


@pytest.fixture
def atoms():
    return co_atoms()


@pytest.fixture
def interact_c():
    interaction = ParticleInteraction(position=[1, 0, 0], particles=[0], scale=100., interaction_type='spring')
    return interaction


@pytest.fixture
def imd_calculator_co(imd_server):
    atoms = co_atoms()
    calculator = LennardJones()
    imd_calculator = ImdCalculator(imd_server.service, calculator, atoms)
    yield imd_calculator, atoms, imd_server


@pytest.fixture
def imd_calculator_no_atoms(imd_server):
    calculator = LennardJones()
    imd_calculator = ImdCalculator(imd_server.service, calculator)
    yield imd_calculator


def test_imd_calculator_no_interactions(imd_calculator_co):
    imd_calculator, atoms, _ = imd_calculator_co
    properties = ('energy', 'forces')
    imd_calculator.calculator.calculate(atoms=atoms, properties=properties)
    expected_results = imd_calculator.calculator.results
    imd_calculator.calculate()
    results = imd_calculator.results
    for key in properties:
        assert np.allclose(results[key], expected_results[key])
    assert results['interactive_energy'] == 0
    assert np.all(results['interactive_forces'] == np.zeros((len(atoms), 3)))


def test_imd_calculator_one_dimension_pbc(imd_calculator_co):
    imd_calculator, atoms, _ = imd_calculator_co
    atoms.set_pbc((True, False, False))
    with pytest.raises(NotImplementedError):
        imd_calculator.calculate()


def test_imd_calculator_no_pbc(imd_calculator_co):
    imd_calculator, atoms, _ = imd_calculator_co
    atoms.set_pbc((False, False, False))
    assert get_periodic_box_lengths(atoms) is None


def test_imd_calculator_not_orthorhombic(imd_calculator_co):
    imd_calculator, atoms, _ = imd_calculator_co
    atoms.set_cell([1, 1, 1, 45, 45, 45])
    with pytest.raises(NotImplementedError):
        imd_calculator.calculate()


def test_imd_calculator_late_atoms(imd_calculator_no_atoms, atoms):
    """
    tests that the imd calculator works if atoms supplied after initialisation.
    """
    imd_calculator_no_atoms.calculate(atoms=atoms)


def test_imd_calculator_no_atoms(imd_calculator_no_atoms):
    """
    tests that the imd calculator throws an exception if no atoms are supplied.
    """
    with pytest.raises(ValueError):
        imd_calculator_no_atoms.calculate()


@pytest.mark.parametrize("position, imd_energy, imd_forces",
                         [([1, 0, 0], 1, [2, 0, 0, 0, 0, 0]),
                          ([3, 0, 0], 1, [-2, 0, 0, 0, 0, 0]),
                          ([-1, 0, 0], 1, [-2, 0, 0, 0, 0, 0]),
                          ([0, 1, 0], 1, [0, 2, 0, 0, 0, 0]),
                          ([0, 3, 0], 1, [0, -2, 0, 0, 0, 0]),
                          ([0, -1, 0], 1, [0, -2, 0, 0, 0, 0]),
                          ([0, 0, 1], 1, [0, 0, 2, 0, 0, 0]),
                          ([0, 0, 3], 1, [0, 0, -2, 0, 0, 0]),
                          ([0, 0, -1], 1, [0, 0, -2, 0, 0, 0]),
                          ([5, 0, 0], 1, [2, 0, 0, 0, 0, 0]),
                          ])
def test_one_interaction(position, imd_energy, imd_forces, imd_calculator_co, interact_c):
    """
    tests an interaction in several different positions, including periodic boundary positions.
    """
    imd_calculator, atoms, imd_server = imd_calculator_co
    # reshape the expected imd forces.
    imd_forces = np.array(imd_forces)
    imd_forces = imd_forces.reshape((2, 3))

    # perform the internal energy calculation.
    properties = ('energy', 'forces', 'interactive_energy', 'interactive_forces')
    imd_calculator.calculator.calculate(atoms=atoms, properties=properties)
    internal_energy = imd_calculator.calculator.results['energy']
    internal_forces = imd_calculator.calculator.results['forces']

    # perform the calculation with interaction applied.
    interact_c.position = position
    with ImdClient(port=imd_server.port) as imd_client:
        imd_client.publish_interactions_async(delayed_generator([interact_c] * 20, delay=0.01))
        time.sleep(0.05)
        assert len(imd_calculator.interactions) == 1
        imd_calculator.calculate(properties=properties)
        results = imd_calculator.results

    # set up the expected energy and forces.
    expected_imd_energy_kjmol = interact_c.scale * imd_energy * atoms.get_masses()[0]
    expected_imd_energy = expected_imd_energy_kjmol * converter.KJMOL_TO_EV
    expected_imd_forces = interact_c.scale * atoms.get_masses()[0] * (
            imd_forces * converter.KJMOL_TO_EV / converter.NM_TO_ANG)
    expected_forces = internal_forces + expected_imd_forces
    expected_energy = internal_energy + expected_imd_energy

    forces = results['forces']
    assert np.allclose(results['interactive_energy'], expected_imd_energy)
    assert np.allclose(results['interactive_forces'], expected_imd_forces)
    assert np.allclose(results['energy'], expected_energy)
    assert np.allclose(forces, expected_forces)<|MERGE_RESOLUTION|>--- conflicted
+++ resolved
@@ -10,18 +10,7 @@
 from narupa.ase.imd_calculator import ImdCalculator, get_periodic_box_lengths
 from narupa.imd import ImdClient
 from narupa.imd.particle_interaction import ParticleInteraction
-<<<<<<< HEAD
-from util import co_atoms
-
-@pytest.fixture
-def imd_client():
-    with ImdClient.insecure_channel(
-            address='localhost', port=54322) as client:
-        yield client
-
-=======
 from util import co_atoms, imd_server
->>>>>>> 304a0a88
 
 
 @pytest.fixture
