--- conflicted
+++ resolved
@@ -4,11 +4,6 @@
 Interface between Narupa and ASE.
 """
 from .converter import ase_to_frame_data
-<<<<<<< HEAD
 from .frame_adaptor import send_ase_frame
 from .imd import NarupaASEDynamics
-=======
-from .frame_server import send_ase_frame
-from .imd_server import ASEImdServer
-from .trajectory_logger import TrajectoryLogger
->>>>>>> 304a0a88
+from .trajectory_logger import TrajectoryLogger