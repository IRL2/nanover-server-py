--- conflicted
+++ resolved
@@ -42,16 +42,13 @@
     parser.add_argument('-a', '--address', default=None)
     parser.add_argument('-f', '--frame_interval', type=int, default=5)
     parser.add_argument('-s', '--time_step', type=float, default=1.0)
-<<<<<<< HEAD
     parser.add_argument('--reset-energy', type=float, default=1e6)
     parser.add_argument('--no-auto-reset', dest='auto_reset',
                         action='store_false', default=True)
-=======
     parser.add_argument(
         '-w', '--walls', action='store_true', default=False,
         help='Set a wall around the box, atoms will bounce against it.',
     )
->>>>>>> 3251fd6b
     arguments = parser.parse_args(args)
     return arguments
 
