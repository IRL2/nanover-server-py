--- conflicted
+++ resolved
@@ -17,17 +17,11 @@
 from ase.md.md import MolecularDynamics
 from narupa.app import NarupaClient
 
-<<<<<<< HEAD
 from narupa.essd import DiscoveryServer
 from narupa.essd.servicehub import ServiceHub
-from .frame_server import send_ase_frame
-from .imd_calculator import ImdCalculator
-from .converter import EV_TO_KJMOL
-=======
 from narupa.ase.frame_server import send_ase_frame
 from narupa.ase.imd_calculator import ImdCalculator
 from narupa.ase.converter import EV_TO_KJMOL
->>>>>>> 41b263a7
 from narupa.imd.imd_server import ImdServer
 from narupa.trajectory import FrameServer
 
@@ -38,15 +32,11 @@
 
     :param dynamics: A prepared ASE molecular dynamics object to run, with IMD attached.
     :param frame_interval: Interval, in steps, at which to publish frames.
-<<<<<<< HEAD
-    :param frame_method(ase_atoms, frame_server): Method to use to generate frames, given the the ASE :class: Atoms
-           and a :class: FrameServer.
+    :param frame_method: Method to use to generate frames, given the the ASE :class:`Atoms`
+        and a :class:`FrameServer`. The signature of the callback is expected to be ``frame_method(ase_atoms, frame_server)``.
     :param run_discovery: Whether to run a :class:`DiscoveryServer` that will enable this server to be discovered on the
     local area network.
     :param discovery_port: Port on which to run the discovery server, if running.
-=======
-    :param frame_method: Method to use to generate frames, given the the ASE :class:`Atoms`
-        and a :class:`FrameServer`. The signature of the callback is expected to be ``frame_method(ase_atoms, frame_server)``.
 
 
     Example
@@ -59,11 +49,10 @@
     >>> server.run(5) # run some dynamics.
     >>> client.first_frame.particle_count # client will have received some frames!
     32
+    >>> client.close()
     >>> # Alternatively, use a 'with' statement to manage the context.
-    >>> client.close()
     >>> server.close()
 
->>>>>>> 41b263a7
     """
 
     def __init__(self, dynamics: MolecularDynamics,
@@ -71,15 +60,11 @@
                  frame_interval=1,
                  address: Optional[str] = None,
                  trajectory_port: Optional[int] = None,
-<<<<<<< HEAD
                  imd_port: Optional[int] = None,
                  name: Optional[str] = "Narupa ASE Server",
                  run_discovery: Optional[bool] = True,
                  discovery_port: Optional[int] = None,
                  ):
-=======
-                 imd_port: Optional[int] = None):
->>>>>>> 41b263a7
         if frame_method is None:
             frame_method = send_ase_frame
         self.frame_server = FrameServer(address=address, port=trajectory_port)
