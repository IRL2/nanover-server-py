"""
Provides an NGLView python client to connect to a NanoVer server in order to visualise
the molecular system from within a Jupyter notebook (or iPython interface).
"""

from io import StringIO

import nglview

from nanover.websocket import NanoverImdClient
from nanover.mdanalysis import frame_data_to_mdanalysis
from nanover.trajectory.frame_data2 import FrameData
from nglview import NGLWidget

import MDAnalysis as mda


class NGLClient(NanoverImdClient):
    """
    A python client that enables visualisation of the molecular system via
    an NGLView widget.

    Example
    =======

    .. code-block:: python

        from nanover.nglview import NGLClient
        client = NGLClient.autoconnect()
        client.view

    :param dynamic_bonds: A boolean flag that dictates whether bonds should be dynamically updated
        during the simulation.
    :param args: Additional arguments passed to the parent class (NanoverImdClient) constructor.
    :param update_callback: An optional callback function executed each time a new frame is
        received (CURRENTLY UNUSED).
    :param kwargs: Additional arguments passed to the parent class (NanoverImdClient) constructor.
    """

    def __init__(self, *args, update_callback=None, dynamic_bonds=False, **kwargs):
        self._view = None
        super().__init__(*args, **kwargs)
        self.update_callback = update_callback
        self.dynamic_bonds = dynamic_bonds

    @property
    def view(self):
        """
        Returns an NGLView widget to visualise the molecular system.
        """
        if self._view is None or self.dynamic_bonds:
            self._view = frame_data_to_nglwidget(self.current_frame)
        return self._view

    def recv_frame(self, *args, **kwargs):
        """
        On receiving the latest frame, defines the new coordinates of the atoms
        in the molecular system in Angstrom for visualisation using NGLView.
        """
        super().recv_frame(*args, **kwargs)
<<<<<<< HEAD
        self.view.set_coordinates(
            {0: np.array(self.current_frame.particle_positions) * 10}
        )
=======
        self.view.set_coordinates({0: self.current_frame.particle_positions * 10})
>>>>>>> 819880ef
        # TODO: Add functionality to update callback functions to allow widget customisation


class FrameDataStructure(nglview.Structure):
    """
    Subclass of the nglview.Structure class that converts FrameData
    objects to formatted strings that can be read by NGLView to
    visualise the molecular system.

    :param frame: The FrameData object containing the data from the
        molecular simulation.
    :param ext: The file extension for the structure representation
        that is passed to NGLView, which defaults to PDB.
    :param params: A dictionary of loading parameters that are passed
        to NGLView (see parent class).
    """

    def __init__(self, frame, ext="pdb", params={}):
        super().__init__()
        self.path = ""
        self.ext = ext
        self.params = params
        self._frame = frame

    def get_structure_string(self):
        """
        A function that overrides the get_structure_string function of
        the parent class to convert the frame to a PDB formatted
        string to be read by NGLView.

        :return: A PDB string of the molecular structure defined in the
            frame.
        """
        return frame_data_to_pdb(self._frame)


def frame_data_to_nglwidget(frame, **kwargs):
    """
    Function that takes a FrameData object and outputs an NGLView
    widget for visualisation of the molecular system described by
    the frame.

    :param frame: The FrameData object containing the data from the
        molecular simulation.
    :param kwargs: Additional keyword arguments passed to the
        NGLWidget constructor.
    :return: An NGLView widget to visualise the molecular system
        described by the frame.
    """
    structure = FrameDataStructure(frame)
    return NGLWidget(structure, **kwargs)


def fill_empty_fields(universe: mda.Universe):
    """
    Set the PDB-specific fields with their default values.

    Some topology fields are specific to PDB files and are often missing
    from Universes. This function set these fields to their default values if
    they are not present already.

    :param universe: The MDAnalysis universe describing the current frame.
    """
    defaults_per_atom = (
        {
            "altLocs": " ",
            "occupancies": 1.0,
            "tempfactors": 0.0,
        },
        len(universe.atoms),
    )
    defaults_per_residue = (
        {
            "icodes": " ",
        },
        len(universe.residues),
    )
    all_defaults = (defaults_per_atom, defaults_per_residue)
    for source_of_defaults, n_elements in all_defaults:
        for key, default_value in source_of_defaults.items():
            if not hasattr(universe.atoms, key):
                universe.add_TopologyAttr(key, [default_value] * n_elements)


def mda_to_pdb_str(universe: mda.Universe):
    """
    Converts an MDAnalysis Universe to a PDB string.

    :param universe: The MDAnalysis universe describing the current frame.
    :return: A PDB string of the molecular structure defined in the
        MDAnalysis universe.
    """
    fill_empty_fields(universe)
    with StringIO() as str_io, mda.coordinates.PDB.PDBWriter(str_io) as writer:
        writer.filename = ""  # See https://github.com/MDAnalysis/mdanalysis/issues/2512
        writer.write(universe.atoms)
        pdb = str_io.getvalue()
    return pdb


def frame_data_to_pdb(frame: FrameData) -> str:
    """
    Converts a FrameData object to a PDB string, by first reading the frame as
    an MDAnalysis universe and then converting it to a PDB string.

    :param frame: The FrameData object containing the data from the
        molecular simulation.
    :return: A PDB string of the molecular structure defined in the
        frame.
    """
    universe = frame_data_to_mdanalysis(frame)
    pdb = mda_to_pdb_str(universe)
    return pdb<|MERGE_RESOLUTION|>--- conflicted
+++ resolved
@@ -9,7 +9,7 @@
 
 from nanover.websocket import NanoverImdClient
 from nanover.mdanalysis import frame_data_to_mdanalysis
-from nanover.trajectory.frame_data2 import FrameData
+from nanover.trajectory import FrameData
 from nglview import NGLWidget
 
 import MDAnalysis as mda
@@ -58,13 +58,7 @@
         in the molecular system in Angstrom for visualisation using NGLView.
         """
         super().recv_frame(*args, **kwargs)
-<<<<<<< HEAD
-        self.view.set_coordinates(
-            {0: np.array(self.current_frame.particle_positions) * 10}
-        )
-=======
         self.view.set_coordinates({0: self.current_frame.particle_positions * 10})
->>>>>>> 819880ef
         # TODO: Add functionality to update callback functions to allow widget customisation
 
 
