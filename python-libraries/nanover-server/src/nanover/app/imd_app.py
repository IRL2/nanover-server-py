--- conflicted
+++ resolved
@@ -6,15 +6,6 @@
 from ssl import SSLContext
 from typing import Any
 
-<<<<<<< HEAD
-from nanover.app.app_server import NanoverApplicationServer
-from nanover.essd import DiscoveryServer
-from nanover.imd import ImdStateWrapper
-from nanover.app.multiuser import add_multiuser_commands
-
-
-DEFAULT_NANOVER_PORT = 38801
-=======
 from nanover.essd import DiscoveryServer, ServiceHub
 from nanover.trajectory import FramePublisher
 from nanover.utilities.change_buffers import DictionaryChange
@@ -25,7 +16,7 @@
 from ..imd import ImdStateWrapper
 
 DEFAULT_SERVE_ADDRESS = "[::]"
->>>>>>> dffd4fa5
+DEFAULT_NANOVER_PORT = 38801
 
 
 class NanoverImdApplication:
@@ -66,15 +57,10 @@
         :return: An instantiation of a basic NanoVer server, registered with an
             ESSD discovery server.
         """
-<<<<<<< HEAD
         port = DEFAULT_NANOVER_PORT if port is None else port
 
-        app_server = super().basic_server(name=name, address=address)
+        app_server = cls(name=name, address=address, discovery=DiscoveryServer())
         app_server.serve_websocket(ssl=ssl, port=port)
-=======
-        app_server = cls(name=name, address=address, discovery=DiscoveryServer())
-        app_server.serve_websocket(ssl=ssl)
->>>>>>> dffd4fa5
         return app_server
 
     def __init__(
@@ -152,6 +138,16 @@
         """
         return self._imd_state
 
+    def serve_websocket(
+        self, *, insecure=True, ssl: SSLContext | None = None, port: int = 0
+    ):
+        from nanover.websocket.server import WebSocketServer
+
+        self._server_ws = WebSocketServer.basic_server(
+            self, insecure=insecure, ssl=ssl, port=port
+        )
+        return self._server_ws
+
     def close(self):
         """
         Close the application server and all services.
@@ -163,16 +159,6 @@
         if self._server_ws is not None:
             self._server_ws.close()
 
-    def serve_websocket(
-        self, *, insecure=True, ssl: SSLContext | None = None, port: int = 0
-    ):
-        from nanover.websocket.server import WebSocketServer
-
-        self._server_ws = WebSocketServer.basic_server(
-            self, insecure=insecure, ssl=ssl, port=port
-        )
-        return self._server_ws
-
     @property
     def commands(self):
         """
