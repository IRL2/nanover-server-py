--- conflicted
+++ resolved
@@ -14,11 +14,7 @@
 FrameDict = dict[str, Any]
 
 
-<<<<<<< HEAD
-BASIC_TOPOLOGY_KEYS = {
-=======
 MINIMUM_USABLE_FRAME_KEYS = {
->>>>>>> 7ddbafb2
     keys.PARTICLE_COUNT,
     keys.PARTICLE_ELEMENTS,
     keys.BOND_PAIRS,
