--- conflicted
+++ resolved
@@ -16,13 +16,7 @@
     """
 
     def __init__(self):
-<<<<<<< HEAD
-        self.frame_queues = DictOfQueues()
         self.last_frame = FrameData()
-        self.last_request_id = 0
-=======
-        self.last_frame = FrameData()
->>>>>>> 3cde19e0
         self.simulation_counter = 0
 
         self._frame_queues: set[FrameMergingQueue] = set()
