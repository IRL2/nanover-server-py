--- conflicted
+++ resolved
@@ -151,16 +151,6 @@
                 self.user_id = _find_user_id(change)
             self.state_dictionary.update_state(None, change)
 
-<<<<<<< HEAD
-        def handle_command_request(request):
-            name, arguments = request.get("name"), request.get("arguments", {})
-            try:
-                result = self.run_command(name, arguments)
-                response = {"request": request, "response": result}
-            except Exception as e:
-                response = {"request": request, "exception": str(e)}
-            self.send_message({"command": [response]})
-
         def handle_frame_update(frame):
             frame = FrameData.unpack_from_dict(frame)
             if frame.frame_index == 0:
@@ -170,20 +160,9 @@
         if "state" in message:
             handle_state_update(message["state"])
         if "command" in message:
-            # old format
-            if isinstance(message["command"], list):
-                for submessage in message["command"]:
-                    handle_command_request(submessage["request"])
-            else:
-                handle_command_request(message["command"]["request"])
+            self._command_handler.handle_message(message["command"])
         if "frame" in message:
             handle_frame_update(message["frame"])
-=======
-        if "state" in message:
-            handle_state_update(message["state"])
-        if "command" in message:
-            self._command_handler.handle_message(message["command"])
->>>>>>> b0676f96
 
     def listen(self, frame_interval=1 / 30, state_interval=1 / 30):
         # TODO: error handling!!
