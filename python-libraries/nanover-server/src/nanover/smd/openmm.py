import os.path
from os import PathLike
from pathlib import Path
from typing import Union, Any
from abc import abstractmethod

import numpy as np

from openmm import CustomExternalForce, CustomCentroidBondForce, OpenMMException
from openmm.app import Simulation
from openmm.unit import picosecond

from nanover.openmm import serializer

<<<<<<< HEAD
from nanover.smd.pathsmoothing import interpolate_path

from numba import jit, prange
=======
SMD_FORCE_CONSTANT_PARAMETER_NAME = "smd_k"
SMD_FORCE_EXPRESSION_ATOM_NONPERIODIC = (
    f"0.5 * {SMD_FORCE_CONSTANT_PARAMETER_NAME} * ((x-x0)^2 + (y-y0)^2 + (z-z0)^2)"
)
SMD_FORCE_EXPRESSION_ATOM_PERIODIC = f"0.5 * {SMD_FORCE_CONSTANT_PARAMETER_NAME} * periodicdistance(x, y, z, x0, y0, z0)^2"
SMD_FORCE_EXPRESSION_COM = f"0.5 * {SMD_FORCE_CONSTANT_PARAMETER_NAME} * pointdistance(x1, y1, z1, x0, y0, z0)^2"
>>>>>>> 18563e27


class OpenMMSMDSimulation:
    """
    A wrapper for performing constant velocity SMD on an OpenMM simulation.

    This base class defines much of the functionality required for an SMD
    simulation to be performed using OpenMM, and automatically returns an
    instance of the appropriate subclass, depending on the mode of interaction
    required to perform SMD (i.e. either single atom or COM).
    """

    @classmethod
    def from_simulation(
        cls,
        simulation: Simulation,
        smd_atom_indices: np.ndarray,
        smd_path: np.ndarray,
        smd_force_constant: float,
        *,
        name: str | None = None,
    ):
        """
        Construct the SMD simulation from an existing OpenMM simulation.

        :param simulation: An existing OpenMM Simulation
        :param smd_atom_indices: A NumPy array of indices of the atoms to which the SMD force
          should be applied (0-D for single atom, 1-D for COM)
        :param smd_path: A NumPy array of coordinates defining the path that the
          SMD force will take during the SMD simulation
        :param smd_force_constant: The force constant of the SMD force
        :param name: An optional name for the simulation instead of default
        """

        # Create instance of SMD simulation based on type of indices passed
        assert smd_atom_indices.size >= 1
        if smd_atom_indices.size > 1:
            sim = super(cls, OpenMMSMDSimulationCOM).__new__(OpenMMSMDSimulationCOM)
        else:
            sim = super(cls, OpenMMSMDSimulationAtom).__new__(OpenMMSMDSimulationAtom)

        sim.name = name
        sim.simulation = simulation

        # Check if simulation employs periodic boundary conditions
        sim._sim_uses_pbcs = sim.simulation.system.usesPeriodicBoundaryConditions()

        # Initialise all objects relevant to the SMD simulation
        sim._initialise_smd_simulation(smd_atom_indices, smd_path, smd_force_constant)

        # Create a checkpoint of the simulation
        sim.checkpoint = sim.simulation.context.createCheckpoint()

        return sim

    @classmethod
    def from_xml_path(
        cls,
        path: PathLike[str],
        smd_atom_indices: np.ndarray,
        smd_path: np.ndarray,
        smd_force_constant: float,
        *,
        name: str | None = None,
    ):
        """
        Construct the SMD simulation from an existing NanoVer OpenMM XML file located at a given path.

        :param path: Path of the NanoVer OpenMM XML file
        :param smd_atom_indices: The indices of the atoms to which the SMD force
          should be applied
        :param smd_path: A NumPy array of coordinates defining the path that the
          SMD force will take during the SMD simulation
        :param smd_force_constant: The force constant of the SMD force
        :param name: An optional name for the simulation instead of default
        """

        if smd_atom_indices.size > 1:
            sim = super(cls, OpenMMSMDSimulationCOM).__new__(OpenMMSMDSimulationCOM)
        elif smd_atom_indices.size == 1:
            sim = super(cls, OpenMMSMDSimulationAtom).__new__(OpenMMSMDSimulationAtom)

        if name is None:
            sim.name = Path(path).stem
        else:
            sim.name = name

        sim.xml_path = path

        # Load the simulation from the path
        with open(sim.xml_path) as infile:
            sim.simulation = serializer.deserialize_simulation(infile)

        # Check if simulation employs periodic boundary conditions
        sim._sim_uses_pbcs = sim.simulation.system.usesPeriodicBoundaryConditions()

        # Initialise all objects relevant to the SMD simulation
        sim._initialise_smd_simulation(smd_atom_indices, smd_path, smd_force_constant)

        # Create a checkpoint of the simulation
        sim.checkpoint = sim.simulation.context.createCheckpoint()

        return sim

    def __init__(self, name: str | None = None):
        self.name = name or "Unnamed OpenMM SMD Simulation"

        self.xml_path: PathLike[str] | None = None

        self.simulation: Simulation | None = None
        self.smd_atom_indices: np.ndarray | None = None
        self.smd_path: np.ndarray | None = None
        self.smd_force_constant: float | None = None

        self.loaded_smd_force_from_sim: bool = False
        self.n_smd_atom_indices: int | None = None

        self.smd_force: Union[CustomExternalForce, CustomCentroidBondForce] | None = (
            None
        )

        self.checkpoint: Any | None = None

        self.current_smd_force_position: np.ndarray | None = None
        self.current_smd_force_position_index: int | None = None
        self.smd_simulation_atom_positions: np.ndarray | None = None
        self.smd_simulation_forces: np.ndarray | None = None
        self.smd_simulation_work_done: np.ndarray | None = None

        self._sim_uses_pbcs: bool | None = None

    @abstractmethod
    def define_smd_simulation_atom_positions_array(self):
        """
        Define the array to which the positions of the atoms with which the
        SMD force interacts will be saved over the course of the SMD simulation.
        """
        pass

    @abstractmethod
    def check_for_existing_smd_force(self):
        """
        Check whether the loaded simulation already contains an SMD force of
        the correct type for the simulation type.
        """
        pass

    @abstractmethod
    def add_smd_force_to_system(self):
        """
        Add the required SMD force to the system, depending on the type of
        SMD interaction required (single atom or centre-of-mass).
        """
        pass

    @abstractmethod
    def update_smd_force_position(self):
        """
        Update the position of the SMD force.
        """
        pass

    @abstractmethod
    def calculate_cumulative_work_done(self):
        """
        Calculate the cumulative work done along the reaction coordinate
        during the SMD simulation.
        """
        pass

    def _initialise_smd_simulation(
        self,
        smd_atom_indices: np.ndarray,
        smd_path: np.ndarray,
        smd_force_constant: float,
    ):
        """
        Set the fields relevant to the SMD simulation and add the SMD force to the system.
        Called upon when constructing an OpenMMSMDSimulation using the classmethods
        from_simulation or from_xml_path.
        """
        self.smd_atom_indices = smd_atom_indices
        self.n_smd_atom_indices = self.smd_atom_indices.size
        self.smd_path = smd_path
        self.smd_force_constant = smd_force_constant
        self.define_smd_simulation_atom_positions_array()

        self.current_smd_force_position = self.smd_path[0]
        self.current_smd_force_position_index = 0

        # Check whether SMD force is already present
        self.check_for_existing_smd_force()

        if not self.loaded_smd_force_from_sim:
            # Create SMD force and add it to the system
            self.add_smd_force_to_system()

        self.simulation.context.reinitialize(preserveState=True)

    def reset(self):
        """
        Reset the SMD simulation to its initial state, and reset the arrays output
        by the SMD simulation.
        """
        assert (
            self.simulation is not None
            and self.checkpoint is not None
            and self.smd_path is not None
            and self.smd_force is not None
        )

        # Reset SMD force position
        self.current_smd_force_position = self.smd_path[0]
        self.current_smd_force_position_index = 0
        self.update_smd_force_position()

        # Reset simulation, reinitialise context to be safe
        self.simulation.context.reinitialize()
        self.simulation.context.loadCheckpoint(self.checkpoint)

        # Reset or remove SMD simulation arrays
        self.define_smd_simulation_atom_positions_array()
        del self.smd_simulation_forces
        del self.smd_simulation_work_done

    def remove_smd_force_from_system(self):
        """
        Remove any SMD forces from the system.
        """
        forces = self.simulation.system.getForces()
        forces_to_remove = []
        for i in range(len(forces)):
            if (
                type(forces[i]) == type(self.smd_force)
                and forces[i].getGlobalParameterName(0)
                == SMD_FORCE_CONSTANT_PARAMETER_NAME
            ):
                forces_to_remove.append(i)

        # Remove any SMD forces, accounting for the changes in indices
        # as forces are removed
        for j in range(len(forces_to_remove)):
            self.simulation.system.removeForce(forces_to_remove[j] - j)

    def get_smd_atom_positions(self):
        """
        Retrieve the positions of the atoms with which the SMD force is
        interacting, and add them to the array of positions to save.
        """
        positions = self.simulation.context.getState(getPositions=True).getPositions(
            asNumpy=True
        )
        self.smd_simulation_atom_positions[self.current_smd_force_position_index] = (
            positions[self.smd_atom_indices]
        )

    def run_equilibration_with_initial_restraint(self, n_steps: int):
        """
        Perform an equilibration of the system with the restraint fixed at the
        initial position defined in the SMD force path.

        :param n_steps: Number of simulation steps to run equilibration for.
        """

        try:
            assert np.all(self.current_smd_force_position == self.smd_path[0])
        except AssertionError:
            raise AssertionError(
                "Restraint is not located at the initial position "
                "of the SMD force, equilibration aborted. To prepare the system "
                "appropriately, the restraint should be placed at the first point "
                "on the path that the SMD force will take during the SMD simulation."
            )

        self.simulation.step(n_steps)

    def save_simulation(
        self,
        output_filepath: PathLike[str],
        save_state: bool = False,
        save_smd_force: bool | None = False,
    ):
        """
        Save the simulation to a NanoVer OpenMM XML file, with the option to include the
        SMD force in the XML file.

        :param output_filepath: Path to output file to save the simulation to.
        :param save_state: If True, save the present state of the simulation to the XML file.
        :param save_smd_force: Bool defining whether to save the SMD force in the XML file (Optional).
        """
        assert output_filepath is not None

        if save_smd_force:
            with open(output_filepath, "w") as outfile:
                outfile.write(
                    serializer.serialize_simulation(
                        self.simulation, save_state=save_state
                    )
                )

        else:
            # Temporarily remove SMD force from simulation
            self.remove_smd_force_from_system()

            # Save simulation without SMD force
            with open(output_filepath, "w") as outfile:
                xml_string = serializer.serialize_simulation(
                    self.simulation, save_state=save_state
                )
                # Manually remove parameters for now...
                # TODO: Work out how to deal with these unwanted parameters...
                #  WARNING: this will not work if you have other parameters!
                #  maybe change smd_k to a per bond parameter?
                xml_string = "\n".join(
                    x
                    for x in xml_string.splitlines()
                    if SMD_FORCE_CONSTANT_PARAMETER_NAME not in x
                )
                outfile.write(xml_string)

            # Add SMD force back to the system
            self.add_smd_force_to_system()

    def generate_starting_structures(
        self,
        interval_ps: float,
        n_structures: int,
        output_directory: PathLike[str] | None = None,
        filename_prefix: str | None = None,
        save_smd_force: bool | None = None,
    ):
        """
        Generate the specified number of starting structures by running the simulation for the specified
        interval with the initial restraint applied to the system and saving structures at regular intervals.
        Structures are saved to the output path, optionally with the filename prefix. If no output path is
        specified, structures will be saved to the current working directory. If no prefix is specified,
        the output files will be named automatically.

        :param interval_ps: Interval to run the simulation for, in picoseconds.
        :param n_structures: Number of structures to generate.
        :param output_directory: Output directory to save the structures to (Optional).
        :param filename_prefix: Prefix for output files (Optional).
        :param save_smd_force: Bool defining whether to save the SMD force in the XML file (Optional).
        """
        timestep_ps = self.simulation.integrator.getStepSize()._value
        n_steps_struct_interval = int(
            np.floor(interval_ps / (n_structures * timestep_ps))
        )

        if output_directory is None:
            output_directory = os.getcwd()

        if filename_prefix is None:
            filename_prefix = "smd_structure"

        print(
            f"Generating {n_structures} structures in {interval_ps} ps simulation...\n"
            f"Structures will be saved to {output_directory}\n"
        )

        for i in range(n_structures):

            # Run set of simulation steps to generate next structure
            self.simulation.step(n_steps_struct_interval)

            # Save structure to output file
            outfile_path = os.path.join(
                output_directory, filename_prefix + "_" + str(i + 1) + ".xml"
            )
            self.save_simulation(
                output_filepath=outfile_path,
                save_state=True,
                save_smd_force=save_smd_force,
            )

        print(f"Structure generation complete: {n_structures} structures generated.")

    def run_smd(self, progress_interval: int | None = 100000):
        """
        Perform an SMD simulation on the system using the SMD force and
        path defined, store the positions of the atoms with which the
        SMD force interacts, and calculate the work done along the reaction
        coordinate.

        :param progress_interval: Interval defining how regularly to print the progress
          of the simulation, in terms of the number of simulation steps.
        """

        # Get initial atom positions for SMD force at initial position
        assert (
            self.smd_simulation_atom_positions is not None
            and self.smd_force is not None
            and np.all(self.current_smd_force_position == self.smd_path[0])
            and self.current_smd_force_position_index == 0
        )
        self.get_smd_atom_positions()

        # Run SMD procedure
        n_steps = self.smd_path.shape[0]

        print("Starting SMD simulation...")
        for step in range(1, n_steps):

            # Perform single simulation step
            self.simulation.step(1)

            # Update force position index
            self.current_smd_force_position_index = step

            # Update SMD force position
            self.update_smd_force_position()

            # Retrieve atom positions on step
            self.get_smd_atom_positions()

            # Print step at intervals
            if step % progress_interval == 0:
                print(f"Steps completed: {step}")

        print("SMD simulation completed. Calculating work done...")

        # Calculate the work done along the reaction coordinate
        self.calculate_cumulative_work_done()

        print("Work done calculated.")

    def _calculate_smd_forces(self, interaction_centre_positions):
        """
        Calculate the SMD forces that acted on the system during the simulation in kJ mol-1 nm-1.

        :param interaction_centre_positions: Array of positions defining the centre
          (single atom or COM of group of atoms) with which the SMD force interacted during the simulation.
        """
        assert np.all(self.smd_path.shape == interaction_centre_positions.shape)
        self.smd_simulation_forces = -self.smd_force_constant * (
            interaction_centre_positions - self.smd_path
        )

    def _calculate_work_done(self):
        """
        Calculate the work done along the reaction coordinate in kJ mol-1.
        """
        assert self.smd_path is not None and self.smd_simulation_forces is not None
        smd_force_displacements = np.diff(self.smd_path, axis=0)
        work_done_array = np.zeros(self.smd_simulation_forces.shape[0])
        for i in range(smd_force_displacements.shape[0]):
            work_done_array[i + 1] = np.dot(
                self.smd_simulation_forces[i], smd_force_displacements[i]
            )
        self.smd_simulation_work_done = np.cumsum(work_done_array, axis=0)

    def save_smd_simulation_data(self, path: PathLike[str] = None):
        """
        Save the data produced by the SMD simulation in binary form that can be read
        into NumPy arrays. The following data are saved, in the order listed below:

        - Trajectories of the atoms to which the SMD force was applied, in nm
        - Work done along the reaction coordinate defined by the path of the SMD force, in kJ mol-1

        :param path: Path to the file to which the data will be saved.
        """

        if path is None:
            raise ValueError(
                "Output file path cannot be None. Please specify an output file path."
            )

        elif self.smd_simulation_work_done is None:
            raise ValueError(
                "Missing values for the work done. This data can only be saved after"
                "the SMD calculation is completed."
            )

        elif self.smd_simulation_atom_positions is None or np.all(
            self.smd_simulation_atom_positions == 0.0
        ):
            raise ValueError(
                "Missing values for the atom positions. This data can only be saved after"
                "the SMD calculation is completed."
            )

        with open(path, "wb") as outfile:
            np.save(outfile, self.smd_simulation_atom_positions)
            np.save(outfile, self.smd_simulation_work_done)

    def save_general_smd_data(self, path: PathLike[str] = None):
        """
        Saves general data related to the SMD simulation in binary form that can be read
        into NumPy arrays. The following data are saved, in the order listed below:

        - Indices of the atoms to which the SMD force is applied
        - Positions defining the path of the SMD force, in nm
        - Force constant of the SMD force, in kJ mol-1 nm-2
        - Temperature of the simulation, in Kelvin
        - Time step of the simulation, in picoseconds

        :param path: Path to the file to which the data will be saved.
        """

        if path is None:
            raise ValueError(
                "Output file path cannot be None. Please specify an output file path."
            )

        with open(path, "wb") as outfile:
            np.save(outfile, self.smd_atom_indices)
            np.save(outfile, self.smd_path)
            np.save(outfile, self.smd_force_constant)
            np.save(outfile, self.simulation.integrator.getTemperature()._value)
            np.save(outfile, self.simulation.integrator.getStepSize()._value)


class OpenMMSMDSimulationAtom(OpenMMSMDSimulation):
    """
    A class for performing constant velocity SMD on an OpenMM simulations,
    where the SMD force is applied to a single atom.
    """

    def __init__(self, name: str | None = None):

        super().__init__(name)

    def check_for_existing_smd_force(self):

        try:
            force_constant = self.simulation.context.getParameter(
                SMD_FORCE_CONSTANT_PARAMETER_NAME
            )
            n_forces = self.simulation.system.getNumForces()
            smd_force = self.simulation.system.getForce(n_forces - 1)
            params = smd_force.getParticleParameters(0)
            assert type(smd_force) == CustomExternalForce
            assert (
                smd_force.getEnergyFunction() == SMD_FORCE_EXPRESSION_ATOM_PERIODIC
                or smd_force.getEnergyFunction()
                == SMD_FORCE_EXPRESSION_ATOM_NONPERIODIC
            )
            assert smd_force.getNumParticles() == 1
            assert force_constant == self.smd_force_constant
            assert params[0] == self.smd_atom_indices
            assert np.all(params[1] == self.current_smd_force_position)
            print("SMD force already present in loaded simulation.")
            self.smd_force = smd_force
            self.loaded_smd_force_from_sim = True

        except OpenMMException:
            self.loaded_smd_force_from_sim = False

    def add_smd_force_to_system(self):
        """
        Add an SMD force to the OpenMM system that interacts with the
        specified atom.
        """

        x0, y0, z0 = self.current_smd_force_position
        smd_force = smd_single_atom_force(self.smd_force_constant, self._sim_uses_pbcs)
        smd_force.addParticle(self.smd_atom_indices, [x0, y0, z0])
        self.smd_force = smd_force
        self.simulation.system.addForce(self.smd_force)

    def update_smd_force_position(self):

        self.current_smd_force_position = self.smd_path[
            self.current_smd_force_position_index
        ]
        x0, y0, z0 = self.current_smd_force_position
        self.smd_force.setParticleParameters(0, self.smd_atom_indices, [x0, y0, z0])
        self.smd_force.updateParametersInContext(self.simulation.context)

    def define_smd_simulation_atom_positions_array(self):
        self.smd_simulation_atom_positions = np.zeros((self.smd_path.shape[0], 3))

    def calculate_cumulative_work_done(self):
        """
        Calculate the cumulative work done by the SMD force on the
        atom with which it interacts over the SMD simulation.
        """
        assert not np.array_equal(
            self.smd_simulation_atom_positions, np.zeros((self.smd_path.shape[0], 3))
        )
        self._calculate_smd_forces(self.smd_simulation_atom_positions)
        self._calculate_work_done()


class OpenMMSMDSimulationCOM(OpenMMSMDSimulation):
    """
    A class for performing constant velocity SMD on an OpenMM simulations,
    where the SMD force is applied to the centre of mass of a specified
    group of atoms.
    """

    def __init__(self, name: str | None = None):

        super().__init__(name)
        self.com_positions: np.ndarray | None = None

    def check_for_existing_smd_force(self):
        try:
            force_constant = self.simulation.context.getParameter(
                SMD_FORCE_CONSTANT_PARAMETER_NAME
            )
            n_forces = self.simulation.system.getNumForces()
            smd_force = self.simulation.system.getForce(n_forces - 1)
            assert type(smd_force) == CustomCentroidBondForce
            assert smd_force.getEnergyFunction() == SMD_FORCE_EXPRESSION_COM
            assert smd_force.getNumGroups() == 1
            assert force_constant == self.smd_force_constant
            assert np.all(
                (smd_force.getGroupParameters(0)[0] == self.smd_atom_indices) == True
            )
            assert np.all(
                smd_force.getBondParameters(0)[1] == self.current_smd_force_position
            )
            print("SMD force already present in loaded simulation.")
            self.smd_force = smd_force
            self.loaded_smd_force_from_sim = True

        except OpenMMException:
            self.loaded_smd_force_from_sim = False

    def add_smd_force_to_system(self):
        """
        Add an SMD force to the OpenMM system that interacts with the
        centre of mass of the specified group of atoms.
        """

        x0, y0, z0 = self.current_smd_force_position
        smd_force = smd_com_force(self.smd_force_constant, self._sim_uses_pbcs)
        smd_force.addGroup(self.smd_atom_indices)
        smd_force.addBond([0], [x0, y0, z0])
        self.smd_force = smd_force
        self.simulation.system.addForce(self.smd_force)

    def update_smd_force_position(self):

        self.current_smd_force_position = self.smd_path[
            self.current_smd_force_position_index
        ]
        x0, y0, z0 = self.current_smd_force_position
        self.smd_force.setBondParameters(0, [0], [x0, y0, z0])
        self.smd_force.updateParametersInContext(self.simulation.context)

    def define_smd_simulation_atom_positions_array(self):
        self.smd_simulation_atom_positions = np.zeros(
            (self.smd_path.shape[0], self.smd_atom_indices.size, 3)
        )

    def _calculate_com(self, atom_positions: np.ndarray, atom_masses: np.ndarray):
        """
        Calculate the centre of mass of the N atoms to which the SMD force has been applied.

        :param atom_positions: NumPy array of atom positions with dimensions (N, 3)
        :param atom_masses: NumPy array of atomic masses (AMU) with dimension (N)
        :return: NumPy array containing the position of the centre of mass of the atoms with dimension (3)
        """
        assert np.all(atom_positions.shape == np.array((self.smd_atom_indices.size, 3)))
        return calculate_com(atom_positions, atom_masses)

    def _calculate_com_trajectory(self):
        """
        Calculate the trajectory that the COM follows during the SMD simulation.
        """
        assert not np.array_equal(
            self.smd_simulation_atom_positions,
            np.zeros((self.smd_path.shape[0], self.smd_atom_indices.size, 3)),
        )
        atom_masses = np.zeros(self.n_smd_atom_indices)
        for index in range(self.n_smd_atom_indices):
            atom_masses[index] = self.simulation.system.getParticleMass(
                self.smd_atom_indices[index]
            )._value
        self.com_positions = np.array(
            [
                self._calculate_com(self.smd_simulation_atom_positions[i], atom_masses)
                for i in range(self.smd_path.shape[0])
            ]
        )

    def calculate_cumulative_work_done(self):
        """
        Calculate the cumulative work done by the SMD force on the
        COM of the atoms with which it interacts over the SMD simulation.
        """
        self._calculate_com_trajectory()
        self._calculate_smd_forces(self.com_positions)
        self._calculate_work_done()


class OpenMMStringOptimiser:

    """
    Class for optimising the path defining the trajectory of an SMD force
    during an SMD simulation using the finite temperature string method.
    """

    def __init__(self, smd_simulation: Union[OpenMMSMDSimulationAtom, OpenMMSMDSimulationCOM], **kwargs):

        self.smd_simulation = smd_simulation
        self.checkpoints: Optional[Any] = None
        self.node_positions: Optional[np.ndarray] = None
        self.tangent_vectors: Optional[np.ndarray] = None

        self.node_position_history = []

    def generate_nodes(self, n_nodes):
        """
        Generate the checkpoint files defining the starting node positions and
        contexts for the string optimisation.

        :param n_nodes: Number of nodes to generate along the SMD force path (excluding
          the zeroth node marking the initial geometry).
        """

        # Calculate number of steps to run between nodes, discarding remainder
        # to produce n_nodes evenly spaced nodes (except ends)
        n_smd_steps = self.smd_simulation.smd_path.shape[0]
        node_interval = n_smd_steps//n_nodes

        checkpoints = []
        node_positions = np.zeros((n_nodes+1, 3))

        # Save initial checkpoint and force position
        assert np.all(self.smd_simulation.current_smd_force_position == self.smd_simulation.smd_path[0])
        checkpoints.append(self.smd_simulation.simulation.context.createCheckpoint())
        node_positions[0, :] = self.smd_simulation.current_smd_force_position

        print("Generated checkpoint 0 (initial force position)")

        for i in range(n_nodes):

            step_base = i * node_interval

            for step in range(node_interval):

                force_position_index = step + step_base
                #print(f"Step {force_position_index}")

                # Update force position index
                self.smd_simulation.current_smd_force_position_index = force_position_index

                #print(self.smd_simulation.smd_path[self.smd_simulation.current_smd_force_position_index])

                # Update SMD force position
                self.smd_simulation.update_smd_force_position()

                #print(self.smd_simulation.current_smd_force_position)

                # Perform single simulation step
                self.smd_simulation.simulation.step(1)

            # Save checkpoint and force position
            checkpoints.append(self.smd_simulation.simulation.context.createCheckpoint())
            node_positions[i+1, :] = self.smd_simulation.current_smd_force_position

            # print(f"Steps completed: {force_position_index}")
            print(f"Generated checkpoint {i+1}")

        print("All checkpoints generated")

        self.checkpoints = checkpoints
        self.node_positions = node_positions
        self.smd_simulation.reset()

    def calculate_tangent_vectors(self):

        assert self.node_positions is not None
        n_nodes = self.node_positions.shape[0]

        tangent_vectors = np.zeros((n_nodes, 3))

        # Determine tangent vectors for all but start and end nodes
        differences = np.diff(self.node_positions, axis=0)
        for i in range(1, n_nodes - 1):
            tangent_vec = differences[i-1] + differences[i]
            normalised_tangent_vec = tangent_vec / np.linalg.norm(tangent_vec)
            tangent_vectors[i] = normalised_tangent_vec

        # Determine tangent vectors for start and end nodes
        tangent_vectors[0] = differences[0] / np.linalg.norm(differences[0])
        tangent_vectors[-1] = differences[-1] / np.linalg.norm(differences[-1])

        self.tangent_vectors = tangent_vectors


    def calculate_com(self, atom_positions: np.ndarray, atom_masses: np.ndarray):
        """
        Calculate the centre of mass of a group of N atoms.

        :param atom_positions: NumPy array of atom positions with dimensions (N, 3)
        :param atom_masses: NumPy array of atomic masses (AMU) with dimension (N)
        :return: NumPy array containing the position of the centre of mass of the atoms with dimension (3)
        """
        # TODO: Check this works and write tests!
        assert np.all(atom_positions.shape == np.array((self.smd_simulation.smd_atom_indices.size, 3)))
        return np.sum(
            np.multiply(np.transpose(atom_positions), atom_masses), axis=1
        ) / np.sum(atom_masses)

    def update_force_position(self, position: np.ndarray):

        x0, y0, z0 = position
        self.smd_simulation.smd_force.setParticleParameters(0, self.smd_simulation.smd_atom_indices, [x0, y0, z0])
        self.smd_simulation.smd_force.updateParametersInContext(self.smd_simulation.simulation.context)

    def components_of_vector_parallel_to_RC(self, distance: np.ndarray, tangent: np.ndarray):
        inner_force_velocity = np.dot(distance, tangent)
        norm_squared_velocity = np.dot(tangent, tangent)
        parallel_component = (inner_force_velocity / norm_squared_velocity) * tangent
        return parallel_component

    def components_of_vector_perpendicular_to_RC_old(self, distance: np.ndarray, tangent: np.ndarray):
        parallel_component = self.components_of_vector_parallel_to_RC(distance, tangent)
        perpendicular_component = distance - parallel_component
        return perpendicular_component

    def components_of_vector_perpendicular_to_RC(self, vector: np.ndarray, tangent: np.ndarray):
        """
        Calculate the perpendicular component of a vector with respect to the reaction coordinate.
        """
        return vector - np.dot(vector, tangent) * tangent

    def update_timestep_ps(self,  timestep_ps: float):
        for i in range(len(self.checkpoints)):
            self.smd_simulation.simulation.context.loadCheckpoint(self.checkpoints[i])
            self.smd_simulation.simulation.integrator.setStepSize(timestep_ps*picosecond)
            self.smd_simulation.simulation.context.reinitialize()
            self.checkpoints[i] = self.smd_simulation.simulation.context.createCheckpoint()

        # TODO: Write test to confirm this works as expected

    def equilibrate_checkpoints(self, n_steps: int):

        assert self.checkpoints is not None

        for i in range(len(self.checkpoints)):

            self.smd_simulation.simulation.context.reinitialize()
            self.smd_simulation.simulation.context.loadCheckpoint(self.checkpoints[i])

            self.smd_simulation.simulation.step(n_steps)

            self.checkpoints[i] = self.smd_simulation.simulation.context.createCheckpoint()

    def smooth_path_naively(self, smoothing_parameter: float):
        """
        Naively smooth path without changing end points

        :param smoothing_parameter: Float between 0 and 1 defining the smoothing parameter to
          use for the path smoothing
        """
        assert self.node_positions is not None
        self.node_positions[1:-1] = (1-smoothing_parameter) * self.node_positions[1:-1] + 0.5 * smoothing_parameter * (self.node_positions[0:-2]+self.node_positions[2:])

    def calculate_minimum_energy_path(self, n_iterations: int, smoothing_parameter: float, fix_initial_position: bool = True, fix_final_position: bool = True, max_update_distance_nm: float = 0.005):

        assert self.checkpoints is not None

        atom_masses = np.zeros(self.smd_simulation.n_smd_atom_indices)
        for index in range(self.smd_simulation.n_smd_atom_indices):
            atom_masses[index] = self.smd_simulation.simulation.system.getParticleMass(
                self.smd_simulation.smd_atom_indices[index]
            )._value

        if fix_initial_position and fix_final_position:
            j_range = prange(1, len(self.checkpoints) - 1)
        elif fix_initial_position and not fix_final_position:
            j_range = prange(1, len(self.checkpoints))
        elif fix_final_position and not fix_initial_position:
            j_range = prange(len(self.checkpoints) - 1)
        else:
            j_range = prange(len(self.checkpoints))


        self.calculate_tangent_vectors()

        for j in j_range:
            self.smd_simulation.simulation.context.reinitialize()
            self.smd_simulation.simulation.context.loadCheckpoint(self.checkpoints[j])
            self.update_force_position(self.node_positions[j])
            self.checkpoints[j] = self.smd_simulation.simulation.context.createCheckpoint()

        for i in range(n_iterations):

            print(f"Iteration {i+1}")

            self.calculate_tangent_vectors()

            for j in j_range:

                self.smd_simulation.simulation.context.reinitialize()
                self.smd_simulation.simulation.context.loadCheckpoint(self.checkpoints[j])

                self.smd_simulation.simulation.minimizeEnergy()

                positions = self.smd_simulation.simulation.context.getState(getPositions=True).getPositions(
                    asNumpy=True
                )
                positions_array = (
                    positions[self.smd_simulation.smd_atom_indices]
                )

                # Calculate new position of restraint from mean of COM
                com_position = self.calculate_com(positions_array, atom_masses)
                perpendicular_component = self.components_of_vector_perpendicular_to_RC(com_position - self.node_positions[j], self.tangent_vectors[j])
                # Scale the update based on some threshold, commented out for now
                perpendicular_component_magnitude = np.linalg.norm(perpendicular_component)
                update_distance = np.min([perpendicular_component_magnitude, max_update_distance_nm])
                normalised_perpendicular_vector = perpendicular_component / perpendicular_component_magnitude
                update_vector = update_distance * normalised_perpendicular_vector
                new_node_position = self.node_positions[j] + update_vector
                #new_node_position = self.node_positions[j] + perpendicular_component

                # Update position of force and save new checkpoint
                self.update_force_position(new_node_position)
                self.checkpoints[j] = self.smd_simulation.simulation.context.createCheckpoint()

                self.node_positions[j] = new_node_position


            self.smooth_path_naively(smoothing_parameter=smoothing_parameter)
            self.node_positions, _ = interpolate_path(self.node_positions[:, 0],
                                               self.node_positions[:, 1],
                                               self.node_positions[:, 2],
                                               0.0,
                                               self.node_positions.shape[0])

            self.node_position_history.append(self.node_positions)

            # Add evenly spaced node positions to checkpoints
            for j in j_range:
                self.smd_simulation.simulation.context.reinitialize()
                self.smd_simulation.simulation.context.loadCheckpoint(self.checkpoints[j])
                self.update_force_position(self.node_positions[j])
                self.checkpoints[j] = self.smd_simulation.simulation.context.createCheckpoint()

        print(f"Completed {n_iterations} iterations.")


    def optimise_string(self, n_sim_steps: int, n_iterations: int, smoothing_parameter: float, fix_initial_position: bool = True, fix_final_position: bool = True, max_update_distance_nm: float = 0.005):

        assert self.checkpoints is not None

        atom_masses = np.zeros(self.smd_simulation.n_smd_atom_indices)
        for index in range(self.smd_simulation.n_smd_atom_indices):
            atom_masses[index] = self.smd_simulation.simulation.system.getParticleMass(
                self.smd_simulation.smd_atom_indices[index]
            )._value

        if fix_initial_position and fix_final_position:
            j_range = prange(1, len(self.checkpoints) - 1)
        elif fix_initial_position and not fix_final_position:
            j_range = prange(1, len(self.checkpoints))
        elif fix_final_position and not fix_initial_position:
            j_range = prange(len(self.checkpoints) - 1)
        else:
            j_range = prange(len(self.checkpoints))


        self.calculate_tangent_vectors()

        for j in j_range:
            self.smd_simulation.simulation.context.reinitialize()
            self.smd_simulation.simulation.context.loadCheckpoint(self.checkpoints[j])
            self.update_force_position(self.node_positions[j])
            self.checkpoints[j] = self.smd_simulation.simulation.context.createCheckpoint()

        for i in range(n_iterations):

            print(f"Iteration {i+1}")

            self.calculate_tangent_vectors()

            for j in j_range:

                self.smd_simulation.simulation.context.reinitialize()
                self.smd_simulation.simulation.context.loadCheckpoint(self.checkpoints[j])

                positions_array = np.zeros((n_sim_steps, self.smd_simulation.n_smd_atom_indices, 3))

                for k in range(n_sim_steps):

                    self.smd_simulation.simulation.step(1)

                    positions = self.smd_simulation.simulation.context.getState(getPositions=True).getPositions(
                        asNumpy=True
                    )
                    positions_array[k, :, :] = (
                        positions[self.smd_simulation.smd_atom_indices]
                    )

                # Calculate new position of restraint from mean of COM
                mean_COM_position = np.mean([self.calculate_com(positions_array[l], atom_masses) for l in range(n_sim_steps)], axis=0)
                perpendicular_component = self.components_of_vector_perpendicular_to_RC(mean_COM_position - self.node_positions[j], self.tangent_vectors[j])
                # Scale the update based on some threshold, commented out for now
                perpendicular_component_magnitude = np.linalg.norm(perpendicular_component)
                update_distance = np.min([perpendicular_component_magnitude, max_update_distance_nm])
                normalised_perpendicular_vector = perpendicular_component / perpendicular_component_magnitude
                update_vector = update_distance * normalised_perpendicular_vector
                new_node_position = self.node_positions[j] + update_vector
                #new_node_position = self.node_positions[j] + perpendicular_component

                # Update position of force and save new checkpoint
                self.update_force_position(new_node_position)
                self.checkpoints[j] = self.smd_simulation.simulation.context.createCheckpoint()

                self.node_positions[j] = new_node_position


            self.smooth_path_naively(smoothing_parameter=smoothing_parameter)
            self.node_positions, _ = interpolate_path(self.node_positions[:, 0],
                                               self.node_positions[:, 1],
                                               self.node_positions[:, 2],
                                               0.0,
                                               self.node_positions.shape[0])

            self.node_position_history.append(self.node_positions)

            # Add evenly spaced node positions to checkpoints
            for j in j_range:
                self.smd_simulation.simulation.context.reinitialize()
                self.smd_simulation.simulation.context.loadCheckpoint(self.checkpoints[j])
                self.update_force_position(self.node_positions[j])
                self.checkpoints[j] = self.smd_simulation.simulation.context.createCheckpoint()

        print(f"Completed {n_iterations} iterations.")



def smd_com_force(force_constant: float, uses_pbcs: bool):
    """
    Defines a harmonic restraint force for the COM of a group of atoms for performing SMD.

    :param force_constant: Force constant of the harmonic restraint to be applied to the
      COM of the group of atoms in units kJ mol-1 nm-2
    :param uses_pbcs: Bool specifying whether to use periodic boundary conditions for the
      harmonic restraint
    :return: CustomCentroidBondForce defining the harmonic SMD force that interacts with
      the COM of the specified atoms.
    """

    smd_force = CustomCentroidBondForce(1, SMD_FORCE_EXPRESSION_COM)
    smd_force.addGlobalParameter(SMD_FORCE_CONSTANT_PARAMETER_NAME, force_constant)
    smd_force.addPerBondParameter("x0")
    smd_force.addPerBondParameter("y0")
    smd_force.addPerBondParameter("z0")
    smd_force.setUsesPeriodicBoundaryConditions(uses_pbcs)
    smd_force.setForceGroup(31)

    return smd_force


def smd_single_atom_force(force_constant: float, uses_pbcs: bool):
    """
    Defines a harmonic restraint force for a single atom for performing SMD.

    :param force_constant: Force constant of the harmonic restraint to be applied to the
      specified atom in units kJ mol-1 nm-2
    :param uses_pbcs: Bool specifying whether to use periodic boundary conditions for the
      harmonic restraint
    :return: CustomExternalForce defining the harmonic SMD force that interacts with the
      specified atom.
    """
    if uses_pbcs:
        smd_force = CustomExternalForce(SMD_FORCE_EXPRESSION_ATOM_PERIODIC)
    else:
        smd_force = CustomExternalForce(SMD_FORCE_EXPRESSION_ATOM_NONPERIODIC)
    smd_force.addGlobalParameter(SMD_FORCE_CONSTANT_PARAMETER_NAME, force_constant)
    smd_force.addPerParticleParameter("x0")
    smd_force.addPerParticleParameter("y0")
    smd_force.addPerParticleParameter("z0")
    smd_force.setForceGroup(31)

    return smd_force


def calculate_com(atom_positions: np.ndarray, atom_masses: np.ndarray) -> np.ndarray:
    """
    Calculate the centre of mass of a group of N atoms, given their positions and masses.

    :param atom_positions: NumPy array of atom positions with dimensions (N, 3)
    :param atom_masses: NumPy array of atomic masses (AMU) with dimension (N)
    :return: NumPy array containing the position of the centre of mass of the atoms with dimension (3)
    """
    # TODO: Make sure this can handle periodic boundary conditions correctly
    #  ^this may not be necessary, as getPositions() should return unwrapped
    #  positions by default!
    return np.sum(
        np.multiply(np.transpose(atom_positions), atom_masses), axis=1
    ) / np.sum(atom_masses)<|MERGE_RESOLUTION|>--- conflicted
+++ resolved
@@ -12,18 +12,16 @@
 
 from nanover.openmm import serializer
 
-<<<<<<< HEAD
-from nanover.smd.pathsmoothing import interpolate_path
-
-from numba import jit, prange
-=======
 SMD_FORCE_CONSTANT_PARAMETER_NAME = "smd_k"
 SMD_FORCE_EXPRESSION_ATOM_NONPERIODIC = (
     f"0.5 * {SMD_FORCE_CONSTANT_PARAMETER_NAME} * ((x-x0)^2 + (y-y0)^2 + (z-z0)^2)"
 )
 SMD_FORCE_EXPRESSION_ATOM_PERIODIC = f"0.5 * {SMD_FORCE_CONSTANT_PARAMETER_NAME} * periodicdistance(x, y, z, x0, y0, z0)^2"
 SMD_FORCE_EXPRESSION_COM = f"0.5 * {SMD_FORCE_CONSTANT_PARAMETER_NAME} * pointdistance(x1, y1, z1, x0, y0, z0)^2"
->>>>>>> 18563e27
+
+from nanover.smd.pathsmoothing import interpolate_path
+
+from numba import jit, prange
 
 
 class OpenMMSMDSimulation:
