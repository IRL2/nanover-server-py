from os import PathLike
from pathlib import Path
from typing import Optional, Any

import numpy as np

from openmm.app import Simulation, StateDataReporter

from nanover.app import NanoverImdApplication
from nanover.openmm import serializer, openmm_to_frame_data
from nanover.openmm.imd import (
    create_imd_force,
    add_imd_force_to_system,
    ImdForceManager,
    NON_IMD_FORCES_GROUP_MASK,
)
from nanover.openmm.thermo import compute_instantaneous_temperature, compute_dof
from nanover.trajectory.frame_data import Array2Dfloat
from nanover.imd.imd_force import calculate_contribution_to_work


class OpenMMSimulation:
    """
    A wrapper for OpenMM simulations to run inside the OmniRunner.

    The following attributes can be configured after construction:
    - :attr:`frame_interval`: Number of simulation steps to advance between frames.
    - :attr:`include_velocities`: Include particle velocities in frames.
    - :attr:`include_forces`: Include particle forces in frames.
    - :attr:`platform_name`: Name of OpenMM platform to use when loading the system from XML.
    """

    @classmethod
    def from_simulation(cls, simulation: Simulation, *, name: Optional[str] = None):
        """
        Construct this from an existing OpenMM simulation.
        :param simulation: An existing OpenMM Simulation
        :param name: An optional name for the simulation instead of default
        """
        sim = cls(name)
        sim.simulation = simulation
        sim.imd_force = add_imd_force_to_system(simulation.system)
        sim.simulation.context.reinitialize(preserveState=True)

        sim.checkpoint = sim.simulation.context.createCheckpoint()

        return sim

    @classmethod
    def from_xml_path(cls, path: PathLike[str], *, name: Optional[str] = None):
        """
        Construct this from an existing NanoVer OpenMM XML file at a given path.
        :param path: Path of the NanoVer OpenMM XML file
        :param name: An optional name for the simulation instead of filename
        """
        if name is None:
            name = Path(path).stem
        sim = cls(name)
        sim.xml_path = path
        return sim

    def __init__(self, name: Optional[str] = None):
        self.name = name or "Unnamed OpenMM Simulation"

        self.xml_path: Optional[PathLike[str]] = None
        self.app_server: Optional[NanoverImdApplication] = None

        self.frame_interval = 5
        """Number of simulation steps to advance between frames."""
        self.include_velocities = False
        """Include particle velocities in frames."""
        self.include_forces = False
        """Include particle forces in frames."""
        self.platform_name: Optional[str] = None
        """Name of OpenMM platform to use at the time the system is loaded from XML."""

        self.imd_force = create_imd_force()
        self.simulation: Optional[Simulation] = None
        self.checkpoint: Optional[Any] = None
        self.verbose_reporter: Optional[StateDataReporter] = None

        self.frame_index = 0
        self.imd_force_manager: Optional[ImdForceManager] = None

        self.work_done: float = 0.0
        self._work_done_intermediate: float = 0.0
        self._prev_imd_forces: Optional[np.ndarray] = None
        self._prev_imd_indices: Optional[np.ndarray] = None

        self._dof: Optional[int] = None

    def load(self):
        """
        Load and set up the simulation if it isn't done already.
        """
        if self.xml_path is None or self.simulation is not None:
            return

        with open(self.xml_path) as infile:
            self.imd_force = create_imd_force()
            self.simulation = serializer.deserialize_simulation(
                infile, imd_force=self.imd_force, platform_name=self.platform_name
            )

        self.checkpoint = self.simulation.context.createCheckpoint()

    def reset(self, app_server: NanoverImdApplication):
        """
        Reset the simulation to its initial conditions, reset IMD interactions, and reset frame stream to begin with
        topology and continue.
        :param app_server: The app server hosting the frame publisher and imd state
        """
        assert self.simulation is not None and self.checkpoint is not None

        self.app_server = app_server
        self.imd_force_manager = ImdForceManager(self.app_server.imd, self.imd_force)

<<<<<<< HEAD
        self._dof = compute_dof(self.simulation.system)
=======
        # reload initial state and cleanup forces
        self.simulation.context.loadCheckpoint(self.checkpoint)
        reinitialize_simulation_forces(self.simulation)
>>>>>>> d2da08f1

        # send the initial topology frame
        frame_data = self.make_topology_frame()
        self.app_server.frame_publisher.send_frame(0, frame_data)
        self.frame_index = 1

        # verbose reporter
        if (
            self.verbose_reporter is not None
            and self.verbose_reporter not in self.simulation.reporters
        ):
            self.simulation.reporters.append(self.verbose_reporter)

    def advance_by_seconds(self, dt: float):
        """
        Advance playback time by some seconds, and advance the simulation to the next frame output.
        :param dt: Time to advance playback by in seconds (ignored)
        """
        self.advance_to_next_report()

    def advance_by_one_step(self):
        """
        Advance the simulation to the next point a frame should be reported, and send that frame.
        """
        self.advance_to_next_report()

    def advance_to_next_report(self):
        """
        Step the simulation to the next point a frame should be reported, and send that frame.
        """
        assert (
            self.simulation is not None
            and self.imd_force_manager is not None
            and self.app_server is not None
        )

        # determine step count for next frame
        steps_to_next_frame = (
            self.frame_interval - self.simulation.currentStep % self.frame_interval
        )

        # advance the simulation
        self.simulation.step(steps_to_next_frame)

        # fetch positions early, for updating imd
        state = self.simulation.context.getState(
            getPositions=True,
            enforcePeriodicBox=False,
        )
        positions = state.getPositions(asNumpy=True)

        # Calculate on-step contribution to work
        if self._prev_imd_forces is not None:
            affected_atom_positions = positions[self._prev_imd_indices]
            self._work_done_intermediate += calculate_contribution_to_work(
                self._prev_imd_forces, affected_atom_positions
            )

        # update imd forces and energies
        self.imd_force_manager.update_interactions(self.simulation, positions)

        # generate the next frame with the existing (still valid) positions
        frame_data = self.make_regular_frame(positions)

        # Update work done in frame data
        self.work_done = self._work_done_intermediate
        frame_data.user_work_done = self.work_done

        # Calculate previous-step contribution to work for the next time step
        # (negative contribution, so subtract from the total work done)
        if frame_data.user_forces_sparse is not None:
            affected_atom_positions = positions[frame_data.user_forces_index]
            self._work_done_intermediate -= calculate_contribution_to_work(
                frame_data.user_forces_sparse, affected_atom_positions
            )

        # send the next frame
        self.app_server.frame_publisher.send_frame(self.frame_index, frame_data)
        self.frame_index += 1

        # Update previous step forces (saving them in their sparse form)
        self._prev_imd_forces = frame_data.user_forces_sparse
        self._prev_imd_indices = frame_data.user_forces_index

    def make_topology_frame(self):
        """
        Make a NanoVer FrameData corresponding to the current particle positions and topology of the simulation.
        """
        assert self.simulation is not None

        state = self.simulation.context.getState(getPositions=True, getEnergy=True)
        topology = self.simulation.topology
        frame_data = openmm_to_frame_data(state=state, topology=topology)
        return frame_data

    def make_regular_frame(self, positions: Optional[Array2Dfloat] = None):
        """
        Make a NanoVer FrameData corresponding to the current state of the simulation.
        :param positions: Optionally provided particle positions to save fetching them again.
        """
        assert (
            self.simulation is not None
            and self.imd_force_manager is not None
            and self._dof is not None
        )

        # fetch omm state
        state = self.simulation.context.getState(
            getPositions=positions is None,
            getForces=self.include_forces,
            getVelocities=self.include_velocities,
            getEnergy=True,
            groups=NON_IMD_FORCES_GROUP_MASK,
        )

        # generate frame based on basic omm state
        frame_data = openmm_to_frame_data(
            state=state,
            topology=None,
            include_positions=positions is None,
            include_velocities=self.include_velocities,
            include_forces=self.include_forces,
            state_excludes_imd=True,
        )

        # Assume that the KE is always available, which is true for this case
        frame_data.system_temperature = compute_instantaneous_temperature(
            self.simulation, frame_data.kinetic_energy, self._dof
        )

        # add any provided positions
        if positions is not None:
            frame_data.particle_positions = positions

        # add imd force information
        self.imd_force_manager.add_to_frame_data(frame_data)

        return frame_data


def reinitialize_simulation_forces(simulation):
    """
    Call updateParametersInContext on all forces to ensure they are up to date.
    See: https://github.com/IRL2/nanover-server-py/issues/322

    This was previous achieved with `simulation.context.reinitialize()` which is significantly slower.
    """
    for i in range(simulation.system.getNumForces()):
        force = simulation.system.getForce(i)
        if hasattr(force, "updateParametersInContext"):
            force.updateParametersInContext(simulation.context)<|MERGE_RESOLUTION|>--- conflicted
+++ resolved
@@ -115,13 +115,11 @@
         self.app_server = app_server
         self.imd_force_manager = ImdForceManager(self.app_server.imd, self.imd_force)
 
-<<<<<<< HEAD
         self._dof = compute_dof(self.simulation.system)
-=======
+
         # reload initial state and cleanup forces
         self.simulation.context.loadCheckpoint(self.checkpoint)
         reinitialize_simulation_forces(self.simulation)
->>>>>>> d2da08f1
 
         # send the initial topology frame
         frame_data = self.make_topology_frame()
