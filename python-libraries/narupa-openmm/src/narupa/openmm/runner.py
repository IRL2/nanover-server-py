--- conflicted
+++ resolved
@@ -384,16 +384,6 @@
         server.register_command(SET_FRAME_INTERVAL_COMMAND_KEY, self._set_frame_interval)
         server.register_command(GET_FRAME_INTERVAL_COMMAND_KEY, self._get_frame_interval)
         server.register_command(SET_FORCE_INTERVAL_COMMAND_KEY, self._set_force_interval)
-<<<<<<< HEAD
         server.register_command(GET_FORCE_INTERVAL_COMMAND_KEY, self._get_force_interval)
         server.register_command(SET_DYNAMICS_INTERVAL_COMMAND_KEY, self._set_dynamics_interval)
-        server.register_command(GET_DYNAMICS_INTERVAL_COMMAND_KEY, self._get_dynamics_interval)
-
-    def __enter__(self):
-        return self
-
-    def __exit__(self, exc_type, exc_val, exc_tb):
-        self.close()
-=======
-        server.register_command(GET_FORCE_INTERVAL_COMMAND_KEY, self._get_force_interval)
->>>>>>> 0e0cd6cd
+        server.register_command(GET_DYNAMICS_INTERVAL_COMMAND_KEY, self._get_dynamics_interval)