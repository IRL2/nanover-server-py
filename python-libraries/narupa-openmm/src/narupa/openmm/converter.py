# Copyright (c) Intangible Realities Lab, University Of Bristol. All rights reserved.
# Licensed under the GPL. See License.txt in the project root for license information.
"""
Module providing conversion methods between Narupa and OpenMM.
"""
from typing import Optional

import numpy as np
from simtk.openmm import State
from simtk.openmm.app.topology import Topology

from narupa.trajectory import FrameData


def add_openmm_state_to_frame_data(
        data: FrameData,
        state: State,
        positions: Optional[np.ndarray] = None
) -> None:
    """
    Adds the OpenMM state information to the given :class:`FrameData`, including
    positions and periodic box vectors.

    :param data: Narupa :class:`FrameData` to add state information to.
    :param state: OpenMM :class:`State` from which to extract state information.
    :param positions: Provide the positions in nanometers if they are already
        available. Otherwise, if set to ``None``, the positions will be
        extracted from the state.
    """
<<<<<<< HEAD
    if positions is None:
        positions = state.getPositions(asNumpy=True)
=======
    # Here, we count of the fact that OpenMM default length unit is the
    # nanometer. By doing this assumption, we avoid arrays being copied during
    # unit conversion.
    positions = state.getPositions(asNumpy=True)
>>>>>>> 776efeb5
    box_vectors = state.getPeriodicBoxVectors(asNumpy=True)
    data.particle_positions = positions
    data.box_vectors = box_vectors


def add_openmm_topology_to_frame_data(data: FrameData, topology: Topology) -> None:
    """
    Adds the OpenMM topology information to the given :class:`FrameData`,
    including residue, chain, atomic and bond information.

    :param data: :class:`FrameData` to add topology information to.
    :param topology: OpenMM :class:`Topology` from which to extract information.
    """

    data.residue_names = [residue.name for residue in topology.residues()]
    data.residue_ids = [residue.id for residue in topology.residues()]
    data.residue_chains = [residue.chain.index for residue in topology.residues()]
    data.residue_count = topology.getNumResidues()

    data.chain_names = [chain.id for chain in topology.chains()]
    data.chain_count = topology.getNumChains()

    atom_names = []
    elements = []
    residue_indices = []
    bonds = []

    for atom in topology.atoms():
        atom_names.append(atom.name)
        elements.append(atom.element.atomic_number)
        residue_indices.append(atom.residue.index)

    for bond in topology.bonds():
        bonds.append((bond[0].index, bond[1].index))

    data.particle_names = atom_names
    data.particle_elements = elements
    data.particle_residues = residue_indices
    data.particle_count = topology.getNumAtoms()
    data.bond_pairs = bonds


def openmm_to_frame_data(
        *,
        state: Optional[State] = None,
        topology: Optional[Topology] = None,
        positions: Optional[np.ndarray] = None,
) -> FrameData:
    """
    Converts the given OpenMM state and topology objects into a Narupa :class:`FrameData`.

    Both fields are optional. For performance reasons, it is best to construct
    a Narupa :class:`FrameData` once with topology information, and from then
    on just update the state, as that will result in less data being transmitted.

    :param state: An optional OpenMM :class:`State` from which to extract
        state data.
    :param topology: An optional OpenMM :class:`Topology` from which to extract
        topological information.
    :param positions: Provide the positions in nanometers if they are already
        available. Otherwise, if set to ``None``, the positions will be
        extracted from the state. The positions are included in the resulting
        frame only if 'state' is not set to ``None``.
    :return: A :class:`FrameData` with the state and topology information
        provided added to it.
    """
    data = FrameData()
    if state is not None:
        add_openmm_state_to_frame_data(data, state, positions)
    if topology is not None:
        add_openmm_topology_to_frame_data(data, topology)
    return data<|MERGE_RESOLUTION|>--- conflicted
+++ resolved
@@ -27,15 +27,11 @@
         available. Otherwise, if set to ``None``, the positions will be
         extracted from the state.
     """
-<<<<<<< HEAD
-    if positions is None:
-        positions = state.getPositions(asNumpy=True)
-=======
     # Here, we count of the fact that OpenMM default length unit is the
     # nanometer. By doing this assumption, we avoid arrays being copied during
     # unit conversion.
-    positions = state.getPositions(asNumpy=True)
->>>>>>> 776efeb5
+    if positions is None:
+        positions = state.getPositions(asNumpy=True)
     box_vectors = state.getPeriodicBoxVectors(asNumpy=True)
     data.particle_positions = positions
     data.box_vectors = box_vectors
