--- conflicted
+++ resolved
@@ -40,15 +40,8 @@
     data.particle_names = atom_names
     data.particle_elements = elements
     data.particle_residues = residue_indices
-<<<<<<< HEAD
     data.particle_count = topology.getNumAtoms()
-
-    data.bonds = bonds
-=======
     data.bond_pairs = bonds
->>>>>>> b23889b7
-
-    data.particle_count = len(atom_names)
 
 
 def openmm_to_frame_data(*, state=None, topology=None) -> FrameData:
