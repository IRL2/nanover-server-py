--- conflicted
+++ resolved
@@ -25,11 +25,7 @@
 ):
     """
     Iterate one or both of trajectory and state recording files, yield a timestamp and one or both of frame and update
-<<<<<<< HEAD
-    that occurred at that instant.
-=======
     that occurred at that instant. Frame index is included in frame data under the key "index".
->>>>>>> 789f57c2
     """
     frames: Iterator[Tuple[int, int, FrameData]] = (
         iter([]) if traj is None else iter_trajectory_file(traj)
@@ -47,18 +43,11 @@
 
         time = min(next_frame[0], next_update[0])
         if next_frame is not None and next_frame[0] == time:
-<<<<<<< HEAD
-            frame = next_frame[2]
-            next_frame = next(frames, None)
-        if next_update is not None and next_update[0] == time:
-            update = next_update[1]
-=======
             _, index, frame = next_frame
             frame.values["index"] = index
             next_frame = next(frames, None)
         if next_update is not None and next_update[0] == time:
             _, update = next_update
->>>>>>> 789f57c2
             next_update = next(updates, None)
 
         yield time, frame, update
