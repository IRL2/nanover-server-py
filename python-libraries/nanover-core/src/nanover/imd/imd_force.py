--- conflicted
+++ resolved
@@ -229,10 +229,6 @@
 def calculate_spring_force(
     particle_position: npt.NDArray,
     interaction_position: npt.NDArray,
-<<<<<<< HEAD
-    k=2,
-=======
->>>>>>> 9c9c4211
     periodic_box_lengths: Optional[npt.NDArray] = None,
 ) -> Tuple[float, npt.NDArray]:
     """
@@ -248,7 +244,7 @@
     :return: The energy of the interaction, and the force to be applied to the particle.
     """
     # The spring constant. A higher value results in a stronger force.
-    k = 1
+    k = 2
 
     r = particle_position
     g = interaction_position
