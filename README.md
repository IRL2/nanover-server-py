# NanoVer Protocol

Repository containing the gRPC protocol and python based implementations
of servers for NanoVer, providing a framework for developing interactive molecular dynamics simulations.

This software is designed to be used with **NanoVer VR clients**, 
e.g. [NanoVer IMD](https://github.com/irl2/nanover-imd).

This repository is maintained by the Intangible Realities Laboratory, University of Santiago de Compostela,
and is distributed under the [MIT](LICENSE) license.
See [the list of contributors](CONTRIBUTORS.md) for the individual authors of the project.

For more information please take a look at [the project's documentation](https://irl2.github.io/nanover-docs/#).

## Contents

1. [Getting started](#Getting-started)
2. [User installation](#User-installation)
3. [Developer installation](#Developer-installation)
4. [Running the tests](#Running-the-tests)
5. [Running the examples](#Running-the-examples)
6. [Troubleshooting](#Troubleshooting)
7. [Citation and external libraries](#Citation-and-external-libraries)

----

## Getting started

Here are some quick notes to get you started with NanoVer! 
If you haven't installed NanoVer yet, please go to [User installation](#User-installation) or 
[Developer installation](#Developer-installation).

### Running a server via the command line

`nanover.omni` provides a command line interface for running OpenMM simulations. For example, from the `nanover-protocol` directory:

    nanover-omni --omm examples/ase/openmm_files/nanotube.xml

Learn more about running a NanoVer server 
[here](https://irl2.github.io/nanover-docs/tutorials/fundamentals.html#running-a-server) in our documentation.

<<<<<<< HEAD
The [examples](examples) folder contains [Jupyter notebooks](https://jupyter.org/) for getting started with NanoVer. They
are organised into the following folders:

* [ase](examples/ase) - Get up and running with interactive simulations with ASE and OpenMM.
   - [Basic Example](examples/ase/ase_basic_example.ipynb) - Toy example of an interactive simulation.
   - [Nanotube](examples/ase/ase_openmm_nanotube.ipynb) - Set up an interactive nanotube simulation with OpenMM.
   - [Neuraminidase](examples/ase/ase_openmm_neuraminidase.ipynb) - Set up a ligand-protein binding simulation with OpenMM,
   and experiment with NanoVer visualizations.
   - [Graphene](examples/ase/ase_openmm_graphene.ipynb) - Set up a graphene simulation with physics parameters
   that can be adjusted on the fly.
* [mdanalysis](examples/mdanalysis) - Visualize static structures and trajectories with MDAnalysis and NanoVer.
    - [Structure](examples/mdanalysis/mdanalysis_lsd.ipynb) - Visualize LSD bound to a receptor in NanoVer.
    - [Trajectory](examples/mdanalysis/mdanalysis_trajectory.ipynb) - Build your own trajectory viewer with MDAnalysis
    and NanoVer.
* [fundamentals](examples/fundamentals) - Understand how NanoVer works, so you can create your own applications.
    - [Frame](examples/fundamentals/frame.ipynb) - How NanoVer communicates frames of molecular simulations.
    - [Servers](examples/fundamentals/servers.ipynb) - Setting up a NanoVer server.
    - [State & Commands](examples/fundamentals/commands_and_state.ipynb) - Synchronizing state between clients and calling commands on the server.
    - [Selections & Visualisation](examples/fundamentals/visualisations.ipynb) - Selecting atoms and setting how to render them.

The tutorials use Jupyter notebooks, [NGLView](https://github.com/arose/nglview) for visualising trajectories, and while not strictly necessary,
assumes you have the [NanoVer IMD VR](https://github.com/IRL2/nanover-imd)
application installed. These can all be installed with conda:

```bash
conda activate nanover
conda install jupyter
conda install nglview -c conda-forge
# On Windows only:
conda install -c irl nanover-imd
```

To run the notebooks, download the repository and run jupyter (with [git](https://git-scm.com/) installed):
```bash
git clone https://github.com/IRL2/nanover-protocol.git
cd nanover-protocol
conda activate nanover
jupyter notebook
```
=======
### Tutorials
>>>>>>> 60dbd328

The [examples](examples) folder contains [Jupyter notebooks](https://jupyter.org/) for getting started with NanoVer. 
Please head to the [Tutorials](https://irl2.github.io/nanover-docs/tutorials/tutorials.html) page of the 
[project's documentation](https://irl2.github.io/nanover-docs) for more information!

### Exploring the code  

The `protocol` folder contains the definitions of the gRPC services.

The `python-libraries` folder contains the library to write NanoVer clients and
servers in python, as well as the services implemented in python. The
`python-libraries/prototypes` directory contains examples and (sometimes
unmaintained) prototypes using the python libraries.

The `csharp-libraries/NanoVer.Protocol` folder contains C# implementations of clients for receiving trajectories and structures.

## User installation

Check out the [Installation & Getting Started](https://irl2.github.io/nanover-docs/installation) 
page in our documentation for detailed instructions on installing NanoVer.

### Updating the conda package

* Run `conda list nanover-server` to determine the currently installed version
* Run `conda update nanover-server` to attempt to update to latest version
* If you can't seem to update to the latest version, run `python --version` to check your python version is at least 
  as recent as in the installation instructions. 
  If it isn't you will need to create a new conda environment with a newer version of python.

## Developer installation

### Windows

* Install Anaconda
* Install the .NET core SDK (see <https://dotnet.microsoft.com/download>)
* Clone the nanover-protocol repository
* In the "Anaconda Powershell Prompt":
    * Create a conda environment (here we call the environment "nanover-dev"): `conda create -n nanover-dev "python>3.11"`
    * Activate the conda environment: `conda activate nanover-dev`
    * Install the required conda packages: `conda install -c conda-forge openmm MDAnalysis MDAnalysisTests ase`
    * Compile the protocol and install the NanoVer libraries in your conda environment: `./win_compile.ps1`.  If you do not plan on modifying the python packages, run `./win_compile.ps1 -noedit` instead. Otherwise, by default, the nanover packages will be installed in edit mode (`pip install -e`) meaning that changes in the `nanover-protocol` directory will be directly reflected in your python environment.
* The `nanover-lammps` module and its tests require MPI to be installed. Download and install Microsoft MPI from https://docs.microsoft.com/en-us/message-passing-interface/microsoft-mpi

### Mac and Linux

* Install Anaconda
* Clone the nanover-protocol repository
* In a terminal, in the repository root:
    * Create a conda environment (here we call the environment "nanover-dev"): `conda create -n nanover-dev "python>3.11"`
    * Activate the conda environment: `conda activate nanover-dev`
    * Install the required conda package: `conda install -c conda-forge openmm MDAnalysis MDAnalysisTests ase mpi4py`
    * Compile the protocol and install the NanoVer python libraries in your conda environment: `./compile.sh --no-dotnet`.  If you do not plan on modifying the python packages, you may run `./compile.sh --no-edit --no-dotnet` instead. Otherwise, by default, the NanoVer packages will be installed in edit mode (`pip install -e`) meaning that changes in the `nanover-protocol` directory will be directly reflected in your python environment.

Here, we installed only the python library. Using the `--no-dotnet` argument, we skipped building the C# libraries for NanoVer. Would you want to work on these library, you would need to:

* Install dotnet 2.11. This is an old version of the framework that is not maintained anymore. However, Unity still relies on it.
* Run the compile script: `./compile.sh --no-python` to skip installing the python libraries, or just `./compile.sh` to build the python libraries as well.

## Running the tests

All code changes have to pass a series of automatic tests ("the CI") that attempt to verify code quality and
continued functionality of the project. You can run these locally to verify your changes in advance.

### Unit Tests

The unit tests check code functionality of the python libraries. To run them:

    python -m pytest python-libraries

Optionally, you can run most of the tests in parallel with pytest-xdist:

    python -m pip install pytest-xdist
    python -m pytest python-libraries -n auto -m 'not serial'
    python -m pytest python-libraries -n0 -m 'serial'

### Formatting & Linting Tests

The formatting and linting tests check code style, and require ruff and black:

    python -m pip install ruff
    python -m pip install black
    python -m ruff check python-libraries
    python -m black --diff --check python-libraries

black can automatically reformat the files for you:

    python -m black python-libraries

### Type Checks

The type checks look at the type hints in the code to make sure they are consistent and help find potential errors. 
Because of the special setup required you will probably not be able to run this locally, but you can try:

    python -m pip install mypy
    packages=$(find python-libraries -name __init__.py \ 
             | sed 's/__init__.py//g' \ 
             | awk '{split($0, a, /src/); print(a[2])}' \ 
             | sed 's#/#.#g' \ 
             | cut -c 2- \ 
             | sed 's/\.$//g' \ 
             | grep -v '^$' \ 
             | grep -v protocol \ 
             | sed 's/^/-p /g' \ 
             | grep -v '\..*\.' \ 
             | tr '\n' ' ') 
    python -m mypy --ignore-missing-imports --namespace-packages --check-untyped-defs --allow-redefinition $packages 

## Running the examples

The [examples](examples) folder contains [Jupyter notebooks](https://jupyter.org/) for examples of how to use NanoVer. 
Learn about these [Tutorials](https://irl2.github.io/nanover-docs/tutorials/tutorials.html) or
[how to run a NanoVer server](https://irl2.github.io/nanover-docs/tutorials/fundamentals.html#running-a-server) in this
[project's documentation](https://irl2.github.io/nanover-docs).


### OpenMM IMD Simulations

`nanover.omni` provides a command line interface for running serialised OpenMM simulations. For example, from the 
`nanover-protocol` directory:

    nanover-omni --omm examples/ase/openmm_files/nanotube.xml

### ASE IMD Simulations Jupyter Notebooks

The [`examples/ase`](examples/ase) folder contains several Jupyter notebooks that demonstrate visualisation and interaction 
from a notebook. The [NanoVer ASE documentation](python-libraries/nanover-ase/README.md) provides more details on setting 
up ASE simulations.

### MD Analysis Trajectories

`nanover.mdanalysis` provides a server for the trajectory service that infinitely loops over the frames of an example
trajectory. To serve the frames on port 54321, from the `nanover-protocol` directory, run

    python ./examples/mdanalysis/example.py

## Troubleshooting

### Autoconnect

If you are having autoconnecting to servers, you can run `nanover-essd-list` to verify which local network servers are visible to your machine.

## Citation and external libraries

If you find this project useful, please cite the following papers:

> Jamieson-Binnie, A. D., O’Connor, M. B., Barnoud, J., Wonnacott, M. D., Bennie, S. J., & Glowacki, D. R. (2020, August 17). Narupa iMD: A VR-Enabled Multiplayer Framework for Streaming Interactive Molecular Simulations. ACM SIGGRAPH 2020 Immersive Pavilion. SIGGRAPH ’20: Special Interest Group on Computer Graphics and Interactive Techniques Conference. https://doi.org/10.1145/3388536.3407891

> M. O’Connor, S.J. Bennie, H.M. Deeks, A. Jamieson-Binnie, A.J. Jones, R.J. Shannon, R. Walters, T. Mitchell, A.J. Mulholland, D.R. Glowacki, [“Interactive molecular dynamics from quantum chemistry to drug binding: an open-source multi-person virtual reality framework”](https://aip.scitation.org/doi/10.1063/1.5092590), J. Chem Phys 150, 224703 (2019)

This project has been made possible by the following open source projects. We gratefully thank them for their efforts, and suggest that you use and cite them:

* [gRPC](https://grpc.io/) (Apache v2) - Communication protocol.
* [ASE](https://wiki.fysik.dtu.dk/ase/) (LGPLv3): Atomic simulation environment used for running simulations ([citation](https://iopscience.iop.org/article/10.1088/1361-648X/aa680e)).
* [OpenMM](http://openmm.org/) (MIT, LGPLv3): GPU accelerated molecular mechanics library ([citation](https://simtk.org/plugins/publications/index.php/?group_id=161)).
* [LAMMPS](https://lammps.sandia.gov/) (GPLv2): Molecular mechanics library ([citation](https://lammps.sandia.gov/cite.html)).
* [MDAnalysis](https://www.mdanalysis.org/) (GPLv2): Molecular dynamics analysis library ([citations](https://www.mdanalysis.org/pages/citations/)).
* [NGLView](https://nglviewer.org/#nglview) (MIT): IPython/Jupyter widget to interactively view structures and trajectories ([citations](http://nglviewer.org/nglview/latest/#cite)).
* [python-osc](https://pypi.org/project/python-osc/) (Public domain) - Open sound control library.
* [MPI4Py](https://mpi4py.readthedocs.io/en/stable/index.html) ([BSD 2-clause license](https://bitbucket.org/mpi4py/mpi4py/src/master/LICENSE.rst)): MPI library for python, used with LAMMPS ([citation](https://mpi4py.readthedocs.io/en/stable/citing.html)).
* [Numpy](https://numpy.org/) (BSD) - Numerical computation library.
* [Netifaces](https://pypi.org/project/netifaces/) (MIT) - Portable library for accessing network interface information.
* [Pytest](https://docs.pytest.org/en/latest/) (MIT) - Python testing framework
* [Hypothesis](https://hypothesis.readthedocs.io/en/latest/) ([Mozilla Public License 2.0](https://github.com/HypothesisWorks/hypothesis/blob/master/hypothesis-python/LICENSE.txt)) - Python testing framework.<|MERGE_RESOLUTION|>--- conflicted
+++ resolved
@@ -39,49 +39,7 @@
 Learn more about running a NanoVer server 
 [here](https://irl2.github.io/nanover-docs/tutorials/fundamentals.html#running-a-server) in our documentation.
 
-<<<<<<< HEAD
-The [examples](examples) folder contains [Jupyter notebooks](https://jupyter.org/) for getting started with NanoVer. They
-are organised into the following folders:
-
-* [ase](examples/ase) - Get up and running with interactive simulations with ASE and OpenMM.
-   - [Basic Example](examples/ase/ase_basic_example.ipynb) - Toy example of an interactive simulation.
-   - [Nanotube](examples/ase/ase_openmm_nanotube.ipynb) - Set up an interactive nanotube simulation with OpenMM.
-   - [Neuraminidase](examples/ase/ase_openmm_neuraminidase.ipynb) - Set up a ligand-protein binding simulation with OpenMM,
-   and experiment with NanoVer visualizations.
-   - [Graphene](examples/ase/ase_openmm_graphene.ipynb) - Set up a graphene simulation with physics parameters
-   that can be adjusted on the fly.
-* [mdanalysis](examples/mdanalysis) - Visualize static structures and trajectories with MDAnalysis and NanoVer.
-    - [Structure](examples/mdanalysis/mdanalysis_lsd.ipynb) - Visualize LSD bound to a receptor in NanoVer.
-    - [Trajectory](examples/mdanalysis/mdanalysis_trajectory.ipynb) - Build your own trajectory viewer with MDAnalysis
-    and NanoVer.
-* [fundamentals](examples/fundamentals) - Understand how NanoVer works, so you can create your own applications.
-    - [Frame](examples/fundamentals/frame.ipynb) - How NanoVer communicates frames of molecular simulations.
-    - [Servers](examples/fundamentals/servers.ipynb) - Setting up a NanoVer server.
-    - [State & Commands](examples/fundamentals/commands_and_state.ipynb) - Synchronizing state between clients and calling commands on the server.
-    - [Selections & Visualisation](examples/fundamentals/visualisations.ipynb) - Selecting atoms and setting how to render them.
-
-The tutorials use Jupyter notebooks, [NGLView](https://github.com/arose/nglview) for visualising trajectories, and while not strictly necessary,
-assumes you have the [NanoVer IMD VR](https://github.com/IRL2/nanover-imd)
-application installed. These can all be installed with conda:
-
-```bash
-conda activate nanover
-conda install jupyter
-conda install nglview -c conda-forge
-# On Windows only:
-conda install -c irl nanover-imd
-```
-
-To run the notebooks, download the repository and run jupyter (with [git](https://git-scm.com/) installed):
-```bash
-git clone https://github.com/IRL2/nanover-protocol.git
-cd nanover-protocol
-conda activate nanover
-jupyter notebook
-```
-=======
 ### Tutorials
->>>>>>> 60dbd328
 
 The [examples](examples) folder contains [Jupyter notebooks](https://jupyter.org/) for getting started with NanoVer. 
 Please head to the [Tutorials](https://irl2.github.io/nanover-docs/tutorials/tutorials.html) page of the 
