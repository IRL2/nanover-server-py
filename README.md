# NanoVer Protocol

Repository containing the gRPC protocol and python based implementations
of servers for NanoVer, providing a framework for developing interactive molecular dynamics simulations.

This software is designed to be used with **NanoVer VR clients**, 
e.g. [NanoVer IMD](https://github.com/irl2/nanover-imd).

This repository is maintained by the Intangible Realities Laboratory, University of Santiago de Compostela,
and is distributed under the [MIT](LICENSE) license.
See [the list of contributors](CONTRIBUTORS.md) for the individual authors of the project.

For more information please take a look at [the project's documentation](https://irl2.github.io/nanover-docs/#).

## Contents

1. [Getting started](#Getting-started)
2. [User installation](#User-installation)
3. [Developer installation](#Developer-installation)
4. [Running the tests](#Running-the-tests)
5. [Running the examples](#Running-the-examples)
6. [Troubleshooting](#Troubleshooting)
7. [Citation and external libraries](#Citation-and-external-libraries)

----

## Getting started

Here are some quick notes to get you started with NanoVer! 
If you haven't installed NanoVer yet, please go to [User installation](#User-installation) or 
[Developer installation](#Developer-installation).

### Running a server via the command line

`nanover.omni` provides a command line interface for running OpenMM simulations. For example, from the `nanover-protocol` directory:

    nanover-omni --omm examples/ase/openmm_files/nanotube.xml

Learn more about running a NanoVer server 
[here](https://irl2.github.io/nanover-docs/tutorials/fundamentals.html#running-a-server) in our documentation.

### Tutorials

The [examples](examples) folder contains [Jupyter notebooks](https://jupyter.org/) for getting started with NanoVer. 
Please head to the [Tutorials](https://irl2.github.io/nanover-docs/tutorials/tutorials.html) page of the 
[project's documentation](https://irl2.github.io/nanover-docs) for more information!

### Exploring the code  

The `protocol` folder contains the definitions of the gRPC services.

The `python-libraries` folder contains the library to write NanoVer clients and
servers in python, as well as the services implemented in python. The
`python-libraries/prototypes` directory contains examples and (sometimes
unmaintained) prototypes using the python libraries.

The `csharp-libraries/NanoVer.Protocol` folder contains C# implementations of clients for receiving trajectories and structures.

## User installation

Check out the [Installation & Getting Started](https://irl2.github.io/nanover-docs/installation) 
page in our documentation for detailed instructions on installing NanoVer.

### Updating the conda package

* Run `conda list nanover-server` to determine the currently installed version
* Run `conda update nanover-server` to attempt to update to latest version
* If you can't seem to update to the latest version, run `python --version` to check your python version is at least 
  as recent as in the installation instructions. 
  If it isn't you will need to create a new conda environment with a newer version of python.

## Developer installation

### Windows

* Install Anaconda
* Install the .NET core SDK (see <https://dotnet.microsoft.com/download>)
* Clone the nanover-protocol repository
* In the "Anaconda Powershell Prompt":
    * Create a conda environment (here we call the environment "nanover-dev"): `conda create -n nanover-dev "python>3.11"`
    * Activate the conda environment: `conda activate nanover-dev`
    * Install the required conda packages: `conda install -c conda-forge openmm MDAnalysis MDAnalysisTests ase`
    * Compile the protocol and install the NanoVer libraries in your conda environment: `./win_compile.ps1`.  If you do not plan on modifying the python packages, run `./win_compile.ps1 -noedit` instead. Otherwise, by default, the nanover packages will be installed in edit mode (`pip install -e`) meaning that changes in the `nanover-protocol` directory will be directly reflected in your python environment.

### Mac and Linux

* Install Anaconda
* Clone the nanover-protocol repository
* In a terminal, in the repository root:
    * Create a conda environment (here we call the environment "nanover-dev") with the required depencies: `conda create -n nanover-dev -c conda-forge "python>3.11" openmm MDAnalysis MDAnalysisTests ase mpi4py`
    * Activate the conda environment: `conda activate nanover-dev`
<<<<<<< HEAD
=======
    * Install the required conda package: `conda install -c conda-forge openmm MDAnalysis MDAnalysisTests ase`
>>>>>>> c841305e
    * Compile the protocol and install the NanoVer python libraries in your conda environment: `./compile.sh --no-dotnet`.  If you do not plan on modifying the python packages, you may run `./compile.sh --no-edit --no-dotnet` instead. Otherwise, by default, the NanoVer packages will be installed in edit mode (`pip install -e`) meaning that changes in the `nanover-protocol` directory will be directly reflected in your python environment.

Here, we installed only the python library. Using the `--no-dotnet` argument, we skipped building the C# libraries for NanoVer. Would you want to work on these library, you would need to:

* Install dotnet 2.11. This is an old version of the framework that is not maintained anymore. However, Unity still relies on it.
* Run the compile script: `./compile.sh --no-python` to skip installing the python libraries, or just `./compile.sh` to build the python libraries as well.

## Running the tests

All code changes have to pass a series of automatic tests ("the CI") that attempt to verify code quality and
continued functionality of the project. You can run these locally to verify your changes in advance.

### Unit Tests

The unit tests check code functionality of the python libraries. To run them:

    python -m pytest python-libraries

Optionally, you can run most of the tests in parallel with pytest-xdist:

    python -m pip install pytest-xdist
    python -m pytest python-libraries -n auto -m 'not serial'
    python -m pytest python-libraries -n0 -m 'serial'

### Formatting & Linting Tests

The formatting and linting tests check code style, and require ruff and black:

    python -m pip install ruff
    python -m pip install black
    python -m ruff check python-libraries
    python -m black --diff --check python-libraries

black can automatically reformat the files for you:

    python -m black python-libraries

### Type Checks

The type checks look at the type hints in the code to make sure they are consistent and help find potential errors. 
Because of the special setup required you will probably not be able to run this locally, but you can try:

    python -m pip install mypy
    packages=$(find python-libraries -name __init__.py \ 
             | sed 's/__init__.py//g' \ 
             | awk '{split($0, a, /src/); print(a[2])}' \ 
             | sed 's#/#.#g' \ 
             | cut -c 2- \ 
             | sed 's/\.$//g' \ 
             | grep -v '^$' \ 
             | grep -v protocol \ 
             | sed 's/^/-p /g' \ 
             | grep -v '\..*\.' \ 
             | tr '\n' ' ') 
    python -m mypy --ignore-missing-imports --namespace-packages --check-untyped-defs --allow-redefinition $packages 

## Running the examples

The [examples](examples) folder contains [Jupyter notebooks](https://jupyter.org/) for examples of how to use NanoVer. 
Learn about these [Tutorials](https://irl2.github.io/nanover-docs/tutorials/tutorials.html) or
[how to run a NanoVer server](https://irl2.github.io/nanover-docs/tutorials/fundamentals.html#running-a-server) in this
[project's documentation](https://irl2.github.io/nanover-docs).


### OpenMM IMD Simulations

`nanover.omni` provides a command line interface for running serialised OpenMM simulations. For example, from the 
`nanover-protocol` directory:

    nanover-omni --omm examples/ase/openmm_files/nanotube.xml

### ASE IMD Simulations Jupyter Notebooks

The [`examples/ase`](examples/ase) folder contains several Jupyter notebooks that demonstrate visualisation and interaction 
from a notebook. The [NanoVer ASE documentation](python-libraries/nanover-ase/README.md) provides more details on setting 
up ASE simulations.

### MD Analysis Trajectories

`nanover.mdanalysis` provides a server for the trajectory service that infinitely loops over the frames of an example
trajectory. To serve the frames on port 54321, from the `nanover-protocol` directory, run

    python ./examples/mdanalysis/example.py

## Troubleshooting

### Autoconnect

If you are having autoconnecting to servers, you can run `nanover-essd-list` to verify which local network servers are visible to your machine.

## Citation and external libraries

If you find this project useful, please cite the following papers:

> Jamieson-Binnie, A. D., O’Connor, M. B., Barnoud, J., Wonnacott, M. D., Bennie, S. J., & Glowacki, D. R. (2020, August 17). Narupa iMD: A VR-Enabled Multiplayer Framework for Streaming Interactive Molecular Simulations. ACM SIGGRAPH 2020 Immersive Pavilion. SIGGRAPH ’20: Special Interest Group on Computer Graphics and Interactive Techniques Conference. https://doi.org/10.1145/3388536.3407891

> M. O’Connor, S.J. Bennie, H.M. Deeks, A. Jamieson-Binnie, A.J. Jones, R.J. Shannon, R. Walters, T. Mitchell, A.J. Mulholland, D.R. Glowacki, [“Interactive molecular dynamics from quantum chemistry to drug binding: an open-source multi-person virtual reality framework”](https://aip.scitation.org/doi/10.1063/1.5092590), J. Chem Phys 150, 224703 (2019)

This project has been made possible by the following open source projects. We gratefully thank them for their efforts, and suggest that you use and cite them:

* [gRPC](https://grpc.io/) (Apache v2) - Communication protocol.
* [ASE](https://wiki.fysik.dtu.dk/ase/) (LGPLv3): Atomic simulation environment used for running simulations ([citation](https://iopscience.iop.org/article/10.1088/1361-648X/aa680e)).
* [OpenMM](http://openmm.org/) (MIT, LGPLv3): GPU accelerated molecular mechanics library ([citation](https://simtk.org/plugins/publications/index.php/?group_id=161)).
* [MDAnalysis](https://www.mdanalysis.org/) (GPLv2): Molecular dynamics analysis library ([citations](https://www.mdanalysis.org/pages/citations/)).
* [NGLView](https://nglviewer.org/#nglview) (MIT): IPython/Jupyter widget to interactively view structures and trajectories ([citations](http://nglviewer.org/nglview/latest/#cite)).
* [python-osc](https://pypi.org/project/python-osc/) (Public domain) - Open sound control library.
* [Numpy](https://numpy.org/) (BSD) - Numerical computation library.
* [Netifaces](https://pypi.org/project/netifaces/) (MIT) - Portable library for accessing network interface information.
* [Pytest](https://docs.pytest.org/en/latest/) (MIT) - Python testing framework
* [Hypothesis](https://hypothesis.readthedocs.io/en/latest/) ([Mozilla Public License 2.0](https://github.com/HypothesisWorks/hypothesis/blob/master/hypothesis-python/LICENSE.txt)) - Python testing framework.<|MERGE_RESOLUTION|>--- conflicted
+++ resolved
@@ -89,10 +89,6 @@
 * In a terminal, in the repository root:
     * Create a conda environment (here we call the environment "nanover-dev") with the required depencies: `conda create -n nanover-dev -c conda-forge "python>3.11" openmm MDAnalysis MDAnalysisTests ase mpi4py`
     * Activate the conda environment: `conda activate nanover-dev`
-<<<<<<< HEAD
-=======
-    * Install the required conda package: `conda install -c conda-forge openmm MDAnalysis MDAnalysisTests ase`
->>>>>>> c841305e
     * Compile the protocol and install the NanoVer python libraries in your conda environment: `./compile.sh --no-dotnet`.  If you do not plan on modifying the python packages, you may run `./compile.sh --no-edit --no-dotnet` instead. Otherwise, by default, the NanoVer packages will be installed in edit mode (`pip install -e`) meaning that changes in the `nanover-protocol` directory will be directly reflected in your python environment.
 
 Here, we installed only the python library. Using the `--no-dotnet` argument, we skipped building the C# libraries for NanoVer. Would you want to work on these library, you would need to:
