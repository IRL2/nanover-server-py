--- conflicted
+++ resolved
@@ -21,21 +21,12 @@
         run: |
           conda install -y openmm
           python -m pip install ./python-libraries/nanover-server/[dev]
-<<<<<<< HEAD
-      - name: All tests
-        run: python -m pytest --cov nanover python-libraries --cov-append
-#      - name: Parallel tests
-#        run: python -m pytest --cov nanover python-libraries -n auto -m 'not serial'
-#      - name: Serial tests
-#        run: python -m pytest --cov nanover python-libraries -n 1 -m 'serial' --cov-append
-=======
 #      - name: All tests
 #        run: python -m pytest --cov nanover python-libraries --timeout 30
       - name: Parallel tests
         run: python -m pytest --cov nanover python-libraries -n auto -m 'not serial' --timeout 30
       - name: Serial tests
         run: python -m pytest --cov nanover python-libraries -n 1 -m 'serial' --cov-append --timeout 30
->>>>>>> fbb52b3f
       - name: Jupyter notebooks
         run: python -m pytest --cov nanover --nbval-lax ./tutorials --nbval-cell-timeout=30 --cov-append
   mypy:
