__pycache__
*.py[cod]
*$py.class

.idea
.DS_Store

# Ignore the compiled files
python-libraries/narupa-core/src/narupa/protocol
csharp-libraries/Narupa.Protocol/obj
csharp-libraries/Narupa.Protocol/bin

# Ignore egg-info files
*.egg-info/

<<<<<<< HEAD
.coverage
htmlcov
.pytest_cache
=======
# Ignore coverage data
.coverage
htmlcov
>>>>>>> b09ca10f
<|MERGE_RESOLUTION|>--- conflicted
+++ resolved
@@ -13,12 +13,8 @@
 # Ignore egg-info files
 *.egg-info/
 
-<<<<<<< HEAD
-.coverage
-htmlcov
-.pytest_cache
-=======
 # Ignore coverage data
 .coverage
 htmlcov
->>>>>>> b09ca10f
+
+.pytest_cache